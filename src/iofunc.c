--- conflicted
+++ resolved
@@ -1341,20 +1341,11 @@
 
     short timeout_retries = p->timeout_retry;
 
-<<<<<<< HEAD
-=======
-    //HAMLIB_TRACE2;
->>>>>>> 935cebed
     while (total_count < rxmax - 1) // allow 1 byte for end-of-string
     {
         ssize_t rd_count = 0;
         int result;
         result = port_wait_for_data(p, direct);
-<<<<<<< HEAD
-=======
-        //HAMLIB_TRACE2;
-        p->timeout = timeout_save;
->>>>>>> 935cebed
 
         if (result == -RIG_ETIMEOUT)
         {
@@ -1365,10 +1356,6 @@
                           __func__, __LINE__,
                           p->timeout_retry - timeout_retries, p->timeout_retry, p->timeout);
                 hl_usleep(10 * 1000);
-<<<<<<< HEAD
-=======
-                //HAMLIB_TRACE2;
->>>>>>> 935cebed
                 continue;
             }
 
@@ -1427,17 +1414,9 @@
             //rig_debug(RIG_DEBUG_ERR, "xs: avail=%d expected_len=%d, minlen=%d, direct=%d\n", __func__, avail, expected_len, minlen, direct);
 #endif
 #endif
-<<<<<<< HEAD
-    shortcut:
-            rd_count = port_read_generic(p, &rxbuffer[total_count],
-                                         expected_len == 1 ? 1 : minlen, direct);
-=======
-            //HAMLIB_TRACE2;
 shortcut:
             rd_count = port_read_generic(p, &rxbuffer[total_count],
                                          expected_len == 1 ? 1 : minlen, direct);
-            //HAMLIB_TRACE2;
->>>>>>> 935cebed
 //            rig_debug(RIG_DEBUG_VERBOSE, "%s: read %d bytes tot=%d\n", __func__, (int)rd_count, total_count);
             minlen -= rd_count;
 
@@ -1466,11 +1445,6 @@
         }
 
         while (++i < 10 && errno == EBUSY);   // 50ms should be enough
-<<<<<<< HEAD
-=======
-
-        //HAMLIB_TRACE2;
->>>>>>> 935cebed
 
         /* if we get 0 bytes or an error something is wrong */
         if (rd_count <= 0)
