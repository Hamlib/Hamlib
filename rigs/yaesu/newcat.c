/*
 * hamlib - (C) Frank Singleton 2000 (javabear at users.sourceforge.net)
 *              and the Hamlib Group (hamlib-developer at lists.sourceforge.net)
 *
 * newcat.c - (C) Nate Bargmann 2007 (n0nb at arrl.net)
 *            (C) Stephane Fillod 2008-2010
 *            (C) Terry Embry 2008-2010
 *            (C) David Fannin (kk6df at arrl.net)
 *
 * This shared library provides an API for communicating
 * via serial interface to any newer Yaesu radio using the
 * "new" text CAT interface.
 *
 *   This library is free software; you can redistribute it and/or
 *   modify it under the terms of the GNU Lesser General Public
 *   License as published by the Free Software Foundation; either
 *   version 2.1 of the License, or (at your option) any later version.
 *
 *   This library is distributed in the hope that it will be useful,
 *   but WITHOUT ANY WARRANTY; without even the implied warranty of
 *   MERCHANTABILITY or FITNESS FOR A PARTICULAR PURPOSE.  See the GNU
 *   Lesser General Public License for more details.
 *
 *   You should have received a copy of the GNU Lesser General Public
 *   License along with this library; if not, write to the Free Software
 *   Foundation, Inc., 51 Franklin Street, Fifth Floor, Boston, MA  02110-1301  USA
 *
 */

#include <stdlib.h>
#include <string.h>  /* String function definitions */
#include <math.h>

#include "hamlib/rig.h"
#include "iofunc.h"
#include "misc.h"
#include "cal.h"
#include "newcat.h"
#include "serial.h"

/* global variables */
static const char cat_term = ';';             /* Yaesu command terminator */
// static const char cat_unknown_cmd[] = "?;";   /* Yaesu ? */

/* Internal Backup and Restore VFO Memory Channels */
#define NC_MEM_CHANNEL_NONE  2012
#define NC_MEM_CHANNEL_VFO_A 2013
#define NC_MEM_CHANNEL_VFO_B 2014

/* ID 0310 == 310, Must drop leading zero */
typedef enum nc_rigid_e
{
    NC_RIGID_NONE            = 0,
    NC_RIGID_FT450           = 241,
    NC_RIGID_FT450D          = 244,
    NC_RIGID_FT950           = 310,
    NC_RIGID_FT891           = 135,
    NC_RIGID_FT991           = 570,
    NC_RIGID_FT991A          = 670,
    NC_RIGID_FT2000          = 251,
    NC_RIGID_FT2000D         = 252,
    NC_RIGID_FTDX1200        = 583,
    NC_RIGID_FTDX10          = 761,
    NC_RIGID_FTDX9000D       = 101,
    NC_RIGID_FTDX9000Contest = 102,
    NC_RIGID_FTDX9000MP      = 103,
    NC_RIGID_FTDX5000        = 362,
    NC_RIGID_FTDX3000        = 460,
    NC_RIGID_FTDX3000DM      = 462, // an undocumented FT-DX3000DM 50W rig
    NC_RIGID_FTDX101D        = 681,
    NC_RIGID_FTDX101MP       = 682,
    NC_RIGID_FT710           = 800,
} nc_rigid_t;


/*
 * The following table defines which commands are valid for any given
 * rig supporting the "new" CAT interface.
 */

typedef struct _yaesu_newcat_commands
{
    char                *command;
    ncboolean           ft450;
    ncboolean           ft950;
    ncboolean           ft891;
    ncboolean           ft991;
    ncboolean           ft2000;
    ncboolean           ft9000;
    ncboolean           ft5000;
    ncboolean           ft1200;
    ncboolean           ft3000;
    ncboolean           ft101d;
    ncboolean           ftdx10;
    ncboolean           ft101mp;
    ncboolean           ft710;
    ncboolean           ft9000Old;
} yaesu_newcat_commands_t;

/**
 * Yaesu FT-991 S-meter scale, default for new Yaesu rigs.
 * Determined by data from W6HN -- seems to be pretty linear
 *
 * SMeter, rig answer, %fullscale
 * S0    SM0000 0
 * S2    SM0026 10
 * S4    SM0051 20
 * S6    SM0081 30
 * S7.5  SM0105 40
 * S9    SM0130 50
 * +12db SM0157 60
 * +25db SM0186 70
 * +35db SM0203 80
 * +50db SM0237 90
 * +60db SM0255 100
 *
 * 114dB range over 0-255 referenced to S0 of -54dB
 */
const cal_table_t yaesu_default_str_cal =
{
    11,
    {
        { 0, -54, }, // S0
        { 26, -42, }, // S2
        { 51, -30, }, // S4
        { 81, -18, }, // S6
        { 105, -9, }, // S7.5
        { 130, 0, }, // S9
        { 157, 12, }, // S9+12dB
        { 186, 25, }, // S9+25dB
        { 203, 35, }, // S9+35dB
        { 237, 50, }, // S9+50dB
        { 255, 60, }, // S9+60dB
    }
};

/**
 * First cut at generic Yaesu table, need more points probably
 * based on testing by Adam M7OTP on FT-991
 */
const cal_table_float_t yaesu_default_swr_cal =
{
    5,
    {
        {12, 1.0f},
        {39, 1.35f},
        {65, 1.5f},
        {89, 2.0f},
        {242, 5.0f}
    }
};

// TODO: Provide sane defaults
const cal_table_float_t yaesu_default_alc_cal =
{
    2,
    {
        {0, 0.0f},
        {64, 1.0f}
    }
};

const cal_table_float_t yaesu_default_comp_meter_cal =
{
    9,
    {
        { 0,   0.0f  },
        { 40,  2.5f  },
        { 60,  5.0f  },
        { 85,  7.5f  },
        { 135, 10.0f },
        { 150, 12.5f },
        { 175, 15.0f },
        { 195, 17.5f },
        { 220, 20.0f }
    }
};

// TODO: Provide sane defaults
const cal_table_float_t yaesu_default_rfpower_meter_cal =
{
    3,
    {
        {0, 0.0f},
        {148, 50.0f},
        {255, 100.0f},
    }
};

const cal_table_float_t yaesu_default_vd_meter_cal =
{
    3,
    {
        {0, 0.0f},
        {196, 13.8f},
        {255, 17.95f},
    }
};

const cal_table_float_t yaesu_default_id_meter_cal =
{
    3,
    {
        {0, 0.0f},
        {100, 10.0f},
        {255, 25.5f},
    }
};

// Easy reference to rig model -- it is set in newcat_valid_command
static ncboolean is_ft450;
static ncboolean is_ft710;
static ncboolean is_ft891;
static ncboolean is_ft897;
static ncboolean is_ft897d;
static ncboolean is_ft950;
static ncboolean is_ft991;
static ncboolean is_ft2000;
static ncboolean is_ftdx9000;
static ncboolean is_ftdx5000;
static ncboolean is_ftdx1200;
static ncboolean is_ftdx3000;
static ncboolean is_ftdx3000dm;
static ncboolean is_ftdx101d;
static ncboolean is_ftdx101mp;
static ncboolean is_ftdx10;
static ncboolean is_ftdx9000Old;

/*
 * Even thought this table does make a handy reference, it could be depreciated as it is not really needed.
 * All of the CAT commands used in the newcat interface are available on the FT-950, FT-2000, FT-5000, and FT-9000.
 * There are 5 CAT commands used in the newcat interface that are not available on the FT-450.
 * Thesec CAT commands are XT -TX Clarifier ON/OFF, AN - Antenna select, PL - Speech Proc Level,
 * PR - Speech Proc ON/OFF, and BC - Auto Notch filter ON/OFF.
 * The FT-450 returns -RIG_ENVAIL for these unavailable CAT commands.
 *
 * NOTE: The following table must be in alphabetical order by the
 * command.  This is because it is searched using a binary search
 * to determine whether or not a command is valid for a given rig.
 *
 * The list of supported commands is obtained from the rig's operator's
 * or CAT programming manual.
 *
 */
static const yaesu_newcat_commands_t valid_commands[] =
{
    /* Command FT-450 FT-950 FT-891 FT-991  FT-2000 FT-9000 FT-5000 FT-1200 FT-3000 FTDX101D FTDX10 FTDX101MP FT710 FT9000Old*/
    {"AB",     FALSE, TRUE,  TRUE,  TRUE,   TRUE,   TRUE,   TRUE,   TRUE,   TRUE,   TRUE,    TRUE,  TRUE,     TRUE, TRUE  },
    {"AC",     TRUE,  TRUE,  TRUE,  TRUE,   TRUE,   TRUE,   TRUE,   TRUE,   TRUE,   TRUE,    TRUE,  TRUE,     TRUE, TRUE  },
    {"AG",     TRUE,  TRUE,  TRUE,  TRUE,   TRUE,   TRUE,   TRUE,   TRUE,   TRUE,   TRUE,    TRUE,  TRUE,     TRUE, TRUE  },
    {"AI",     TRUE,  TRUE,  TRUE,  TRUE,   TRUE,   TRUE,   TRUE,   TRUE,   TRUE,   TRUE,    TRUE,  TRUE,     TRUE, TRUE  },
    {"AM",     FALSE, TRUE,  TRUE,  TRUE,   TRUE,   TRUE,   TRUE,   TRUE,   TRUE,   TRUE,    TRUE,  TRUE,     TRUE, TRUE  },
    {"AN",     FALSE, TRUE,  FALSE, FALSE,  TRUE,   TRUE,   TRUE,   TRUE,   TRUE,   TRUE,    FALSE, TRUE,     FALSE, TRUE },
    {"AO",     FALSE, FALSE, FALSE, FALSE,  FALSE,  FALSE,  FALSE,  FALSE,  FALSE,  TRUE,    TRUE,  TRUE,     TRUE, FALSE },
    {"BA",     FALSE, FALSE, TRUE,  TRUE,   FALSE,  FALSE,  FALSE,   TRUE,   TRUE,  TRUE,    TRUE,  TRUE,     TRUE, FALSE },
    {"BC",     FALSE, TRUE,  TRUE,  TRUE,   TRUE,   TRUE,   TRUE,   TRUE,   TRUE,   TRUE,    TRUE,  TRUE,     TRUE, TRUE  },
    {"BD",     TRUE,  TRUE,  TRUE,  TRUE,   TRUE,   TRUE,   TRUE,   TRUE,   TRUE,   TRUE,    TRUE,  TRUE,     TRUE, TRUE  },
    {"BI",     TRUE,  TRUE,  TRUE,  TRUE,   TRUE,   TRUE,   TRUE,   TRUE,   TRUE,   TRUE,    TRUE,  TRUE,     TRUE, TRUE  },
    {"BM",     FALSE, FALSE, FALSE, FALSE,  FALSE,  FALSE,  FALSE,  FALSE,  FALSE,  TRUE,    TRUE,  TRUE,     TRUE, FALSE },
    {"BP",     TRUE,  TRUE,  TRUE,  TRUE,   TRUE,   TRUE,   TRUE,   TRUE,   TRUE,   TRUE,    TRUE,  TRUE,     TRUE, TRUE  },
    {"BS",     TRUE,  TRUE,  TRUE,  TRUE,   TRUE,   TRUE,   TRUE,   TRUE,   TRUE,   TRUE,    TRUE,  TRUE,     TRUE, TRUE  },
    {"BU",     TRUE,  TRUE,  TRUE,  TRUE,   TRUE,   TRUE,   TRUE,   TRUE,   TRUE,   TRUE,    TRUE,  TRUE,     TRUE, TRUE  },
    {"BY",     TRUE,  TRUE,  TRUE,  TRUE,   TRUE,   TRUE,   TRUE,   TRUE,   TRUE,   TRUE,    TRUE,  TRUE,     TRUE, TRUE  },
    {"CF",     FALSE, FALSE, FALSE, FALSE,  FALSE,  FALSE,  FALSE,  FALSE,  FALSE,  FALSE,    TRUE,  FALSE,   TRUE, FALSE },
    {"CH",     TRUE,  TRUE,  TRUE,  TRUE,   TRUE,   TRUE,   TRUE,   TRUE,   TRUE,   TRUE,    TRUE,  TRUE,     TRUE, TRUE  },
    {"CN",     TRUE,  TRUE,  TRUE,  TRUE,   TRUE,   TRUE,   TRUE,   TRUE,   TRUE,   TRUE,    TRUE,  TRUE,     TRUE, TRUE  },
    {"CO",     TRUE,  TRUE,  TRUE,  TRUE,   TRUE,   TRUE,   TRUE,   TRUE,   TRUE,   TRUE,    TRUE,  TRUE,     TRUE, TRUE  },
    {"CS",     TRUE,  TRUE,  TRUE,  TRUE,   TRUE,   TRUE,   TRUE,   TRUE,   TRUE,   TRUE,    TRUE,  TRUE,     TRUE, TRUE  },
    {"CT",     TRUE,  TRUE,  TRUE,  TRUE,   TRUE,   TRUE,   TRUE,   TRUE,   TRUE,   TRUE,    TRUE,  TRUE,     TRUE, TRUE  },
    {"DA",     TRUE,  TRUE,  TRUE,  TRUE,   TRUE,   TRUE,   TRUE,   TRUE,   TRUE,   TRUE,    TRUE,  TRUE,     TRUE, TRUE  },
    {"DN",     TRUE,  TRUE,  TRUE,  TRUE,   TRUE,   TRUE,   TRUE,   TRUE,   TRUE,   TRUE,    TRUE,  TRUE,     TRUE, TRUE  },
    {"DP",     FALSE, TRUE,  FALSE, FALSE,  TRUE,   TRUE,   TRUE,   FALSE,  FALSE,  FALSE,   FALSE, FALSE,    FALSE, TRUE },
    {"DS",     TRUE,  FALSE, FALSE, FALSE,  TRUE,   TRUE,   TRUE,   FALSE,  FALSE,  FALSE,   FALSE, FALSE,    FALSE, TRUE },
    {"DT",     FALSE, FALSE, TRUE,  TRUE,   FALSE,  FALSE,  FALSE,  TRUE,   FALSE,  TRUE,    TRUE,  TRUE,     TRUE, FALSE },
    {"ED",     TRUE,  TRUE,  TRUE,  TRUE,   TRUE,   TRUE,   TRUE,   TRUE,   TRUE,   TRUE,    TRUE,  TRUE,     TRUE, TRUE  },
    {"EK",     FALSE, TRUE,  TRUE,  TRUE,   TRUE,   TRUE,   FALSE,  TRUE,   TRUE,   FALSE,   FALSE, TRUE,     FALSE, TRUE },
    {"EM",     FALSE, FALSE, FALSE, FALSE,  FALSE,  FALSE,  FALSE,  FALSE,  FALSE,  TRUE,    TRUE,  FALSE,    TRUE, FALSE },
    {"EN",     FALSE, FALSE, FALSE, FALSE,  FALSE,  FALSE,  FALSE,   TRUE,  TRUE,   TRUE,    TRUE,  TRUE,     TRUE, FALSE },
    {"EU",     TRUE,  TRUE,  TRUE,  TRUE,   TRUE,   TRUE,   TRUE,   TRUE,   TRUE,   TRUE,    TRUE,  TRUE,     TRUE, TRUE  },
    {"EX",     TRUE,  TRUE,  TRUE,  TRUE,   TRUE,   TRUE,   TRUE,   TRUE,   TRUE,   TRUE,    TRUE,  TRUE,     TRUE, TRUE  },
    {"FA",     TRUE,  TRUE,  TRUE,  TRUE,   TRUE,   TRUE,   TRUE,   TRUE,   TRUE,   TRUE,    TRUE,  TRUE,     TRUE, TRUE  },
    {"FB",     TRUE,  TRUE,  TRUE,  TRUE,   TRUE,   TRUE,   TRUE,   TRUE,   TRUE,   TRUE,    TRUE,  TRUE,     TRUE, TRUE  },
    {"FK",     FALSE, TRUE,  FALSE, FALSE,  TRUE,   TRUE,   FALSE,  FALSE,  FALSE,  FALSE,   FALSE, FALSE,    FALSE, TRUE },
    {"FN",     FALSE, FALSE, FALSE, FALSE,  FALSE,  FALSE,  FALSE,  FALSE,  FALSE,  TRUE,    TRUE,  TRUE,     TRUE, FALSE },
    {"FR",     FALSE, TRUE,  FALSE, FALSE,  TRUE,   TRUE,   TRUE,   TRUE,   TRUE,   TRUE,    TRUE,  TRUE,     TRUE, TRUE  },
    {"FS",     TRUE,  TRUE,  TRUE,  TRUE,   TRUE,   TRUE,   TRUE,   TRUE,   TRUE,   TRUE,    FALSE,  TRUE,    FALSE, TRUE },
    {"FT",     TRUE,  TRUE,  FALSE, TRUE,   TRUE,   TRUE,   TRUE,   TRUE,   TRUE,   TRUE,    TRUE,  TRUE,     TRUE, TRUE  },
    {"GT",     TRUE,  TRUE,  TRUE,  TRUE,   TRUE,   TRUE,   TRUE,   TRUE,   TRUE,   TRUE,    TRUE,  TRUE,     TRUE, TRUE  },
    {"ID",     TRUE,  TRUE,  TRUE,  TRUE,   TRUE,   TRUE,   TRUE,   TRUE,   TRUE,   TRUE,    TRUE,  TRUE,     TRUE, TRUE  },
    {"IF",     TRUE,  TRUE,  TRUE,  TRUE,   TRUE,   TRUE,   TRUE,   TRUE,   TRUE,   TRUE,    TRUE,  TRUE,     TRUE, TRUE  },
    {"IS",     TRUE,  TRUE,  TRUE,  TRUE,   TRUE,   TRUE,   TRUE,   TRUE,   TRUE,   TRUE,    TRUE,  TRUE,     TRUE, TRUE  },
    {"KM",     TRUE,  TRUE,  TRUE,  TRUE,   TRUE,   TRUE,   TRUE,   TRUE,   TRUE,   TRUE,    TRUE,  TRUE,     TRUE, TRUE  },
    {"KP",     TRUE,  TRUE,  TRUE,  TRUE,   TRUE,   TRUE,   TRUE,   TRUE,   TRUE,   TRUE,    TRUE,  TRUE,     TRUE, TRUE  },
    {"KR",     TRUE,  TRUE,  TRUE,  TRUE,   TRUE,   TRUE,   TRUE,   TRUE,   TRUE,   TRUE,    TRUE,  TRUE,     TRUE, TRUE  },
    {"KS",     TRUE,  TRUE,  TRUE,  TRUE,   TRUE,   TRUE,   TRUE,   TRUE,   TRUE,   TRUE,    TRUE,  TRUE,     TRUE, TRUE  },
    {"KY",     TRUE,  TRUE,  TRUE,  TRUE,   TRUE,   TRUE,   TRUE,   TRUE,   TRUE,   TRUE,    TRUE,  TRUE,     TRUE, TRUE  },
    {"LK",     TRUE,  TRUE,  TRUE,  TRUE,   TRUE,   TRUE,   TRUE,   TRUE,   TRUE,   TRUE,    TRUE,  TRUE,     TRUE, TRUE  },
    {"LM",     TRUE,  TRUE,  TRUE,  TRUE,   TRUE,   TRUE,   TRUE,   TRUE,   TRUE,   TRUE,    TRUE,  TRUE,     TRUE, TRUE  },
    {"MA",     FALSE, TRUE,  TRUE,  TRUE,   TRUE,   TRUE,   TRUE,   TRUE,   TRUE,   TRUE,    TRUE,  TRUE,     TRUE, TRUE  },
    {"MB",     FALSE, FALSE, FALSE, FALSE,  FALSE,  FALSE,  FALSE,  FALSE,  FALSE,  TRUE,    TRUE,  TRUE,     TRUE, FALSE },
    {"MC",     TRUE,  TRUE,  TRUE,  TRUE,   TRUE,   TRUE,   TRUE,   TRUE,   TRUE,   TRUE,    TRUE,  TRUE,     TRUE, TRUE  },
    {"MD",     TRUE,  TRUE,  TRUE,  TRUE,   TRUE,   TRUE,   TRUE,   TRUE,   TRUE,   TRUE,    TRUE,  TRUE,     TRUE, TRUE  },
    {"MG",     TRUE,  TRUE,  TRUE,  TRUE,   TRUE,   TRUE,   TRUE,   TRUE,   TRUE,   TRUE,    TRUE,  TRUE,     TRUE, TRUE  },
    {"MK",     TRUE,  TRUE,  FALSE, FALSE,  TRUE,   TRUE,   TRUE,   FALSE,  FALSE,  FALSE,   FALSE, FALSE,    FALSE, TRUE },
    {"ML",     TRUE,  TRUE,  TRUE,  TRUE,   TRUE,   TRUE,   TRUE,   TRUE,   TRUE,   TRUE,    TRUE,  TRUE,     TRUE, TRUE  },
    {"MR",     TRUE,  TRUE,  TRUE,  TRUE,   TRUE,   TRUE,   TRUE,   TRUE,   TRUE,   TRUE,    TRUE,  TRUE,     TRUE, TRUE  },
    {"MS",     TRUE,  TRUE,  TRUE,  TRUE,   TRUE,   TRUE,   TRUE,   TRUE,   TRUE,   TRUE,    TRUE,  TRUE,     TRUE, TRUE  },
    {"MT",     FALSE, FALSE, FALSE, FALSE,  FALSE,  FALSE,  FALSE,  FALSE,  FALSE,  TRUE,    TRUE,  TRUE,     TRUE, FALSE },
    {"MW",     TRUE,  TRUE,  TRUE,  TRUE,   TRUE,   TRUE,   TRUE,   TRUE,   TRUE,   TRUE,    TRUE,  TRUE,     TRUE, TRUE  },
    {"MX",     FALSE, TRUE,  TRUE,  TRUE,   TRUE,   TRUE,   TRUE,   TRUE,   TRUE,   TRUE,    TRUE,  TRUE,     TRUE, TRUE  },
    {"NA",     TRUE,  TRUE,  TRUE,  TRUE,   TRUE,   FALSE,  TRUE,   TRUE,   TRUE,   TRUE,    TRUE,  TRUE,     TRUE, FALSE },
    {"NB",     TRUE,  TRUE,  TRUE,  TRUE,   TRUE,   TRUE,   TRUE,   TRUE,   TRUE,   TRUE,    TRUE,  TRUE,     TRUE, TRUE  },
    {"NL",     FALSE, TRUE,  TRUE,  TRUE,   TRUE,   TRUE,   TRUE,   TRUE,   TRUE,   TRUE,    TRUE,  TRUE,     TRUE, TRUE  },
    {"NR",     TRUE,  TRUE,  TRUE,  TRUE,   TRUE,   TRUE,   TRUE,   TRUE,   TRUE,   TRUE,    TRUE,  TRUE,     TRUE, TRUE  },
    {"OI",     TRUE,  TRUE,  TRUE,  TRUE,   TRUE,   TRUE,   TRUE,   TRUE,   TRUE,   TRUE,    TRUE,  TRUE,     TRUE, TRUE  },
    {"OS",     TRUE,  TRUE,  TRUE,  TRUE,   TRUE,   TRUE,   TRUE,   TRUE,   TRUE,   TRUE,    TRUE,  TRUE,     TRUE, TRUE  },
    {"PA",     TRUE,  TRUE,  TRUE,  TRUE,   TRUE,   TRUE,   TRUE,   TRUE,   TRUE,   TRUE,    TRUE,  TRUE,     TRUE, TRUE  },
    {"PB",     TRUE,  TRUE,  TRUE,  TRUE,   TRUE,   TRUE,   TRUE,   TRUE,   TRUE,   TRUE,    TRUE,  TRUE,     TRUE, TRUE  },
    {"PC",     TRUE,  TRUE,  TRUE,  TRUE,   TRUE,   TRUE,   TRUE,   TRUE,   TRUE,   TRUE,    TRUE,  TRUE,     TRUE, TRUE  },
    {"PL",     FALSE, TRUE,  TRUE,  TRUE,   TRUE,   TRUE,   TRUE,   TRUE,   TRUE,   TRUE,    TRUE,  TRUE,     TRUE, TRUE  },
    {"PR",     FALSE, TRUE,  TRUE,  TRUE,   TRUE,   TRUE,   TRUE,   TRUE,   TRUE,   TRUE,    TRUE,  TRUE,     TRUE, TRUE  },
    {"PS",     TRUE,  TRUE,  TRUE,  TRUE,   TRUE,   TRUE,   TRUE,   TRUE,   TRUE,   TRUE,    TRUE,  TRUE,     TRUE, TRUE  },
    {"QI",     TRUE,  TRUE,  TRUE,  TRUE,   TRUE,   TRUE,   TRUE,   TRUE,   TRUE,   TRUE,    TRUE,  TRUE,     TRUE, TRUE  },
    {"QR",     TRUE,  TRUE,  TRUE,  TRUE,   TRUE,   TRUE,   TRUE,   TRUE,   TRUE,   TRUE,    TRUE,  TRUE,     TRUE, TRUE  },
    {"QS",     TRUE,  TRUE,  TRUE,  TRUE,   TRUE,   TRUE,   TRUE,   TRUE,   TRUE,   TRUE,    TRUE,  TRUE,     TRUE, TRUE  },
    {"RA",     TRUE,  TRUE,  TRUE,  TRUE,   TRUE,   TRUE,   TRUE,   TRUE,   TRUE,   TRUE,    TRUE,  TRUE,     TRUE, TRUE  },
    {"RC",     TRUE,  TRUE,  TRUE,  TRUE,   TRUE,   TRUE,   TRUE,   TRUE,   TRUE,   TRUE,    TRUE,  TRUE,     TRUE, TRUE  },
    {"RD",     TRUE,  TRUE,  TRUE,  TRUE,   TRUE,   TRUE,   TRUE,   TRUE,   TRUE,   TRUE,    TRUE,  TRUE,     TRUE, TRUE  },
    {"RF",     FALSE, TRUE,  FALSE, FALSE,  TRUE,   TRUE,   TRUE,   TRUE,   TRUE,   TRUE,    TRUE,  TRUE,     TRUE, TRUE  },
    {"RG",     TRUE,  TRUE,  TRUE,  TRUE,   TRUE,   TRUE,   TRUE,   TRUE,   TRUE,   TRUE,    TRUE,  TRUE,     TRUE, TRUE  },
    {"RI",     TRUE,  TRUE,  TRUE,  TRUE,   TRUE,   TRUE,   TRUE,   TRUE,   TRUE,   TRUE,    TRUE,  TRUE,     TRUE, TRUE  },
    {"RL",     TRUE,  TRUE,  TRUE,  TRUE,   TRUE,   TRUE,   TRUE,   TRUE,   TRUE,   TRUE,    TRUE,  TRUE,     TRUE, TRUE  },
    {"RM",     TRUE,  TRUE,  TRUE,  TRUE,   TRUE,   TRUE,   TRUE,   TRUE,   TRUE,   TRUE,    TRUE,  TRUE,     TRUE, TRUE  },
    {"RO",     FALSE, TRUE,  FALSE, FALSE,  TRUE,   TRUE,   TRUE,   TRUE,   TRUE,   FALSE,   FALSE, FALSE,    FALSE, TRUE },
    {"RP",     TRUE,  FALSE, FALSE, FALSE,  FALSE,  FALSE,  FALSE,  FALSE,  FALSE,  FALSE,   FALSE, FALSE,    FALSE, FALSE},
    {"RS",     TRUE,  TRUE,  TRUE,  TRUE,   TRUE,   TRUE,   TRUE,   TRUE,   TRUE,   TRUE,    TRUE,  TRUE,     TRUE, TRUE  },
    {"RT",     TRUE,  TRUE,  FALSE, TRUE,   TRUE,   TRUE,   TRUE,   TRUE,   TRUE,   TRUE,    TRUE,  TRUE,     FALSE, TRUE },
    {"RU",     TRUE,  TRUE,  TRUE,  TRUE,   TRUE,   TRUE,   TRUE,   TRUE,   TRUE,   TRUE,    TRUE,  TRUE,     TRUE, TRUE  },
    {"SC",     TRUE,  TRUE,  TRUE,  TRUE,   TRUE,   TRUE,   TRUE,   TRUE,   TRUE,   TRUE,    TRUE,  TRUE,     TRUE, TRUE  },
    {"SD",     TRUE,  TRUE,  TRUE,  TRUE,   TRUE,   TRUE,   TRUE,   TRUE,   TRUE,   TRUE,    TRUE,  TRUE,     TRUE, TRUE  },
    {"SF",     FALSE, TRUE,  FALSE, FALSE,  TRUE,   TRUE,   TRUE,   TRUE,   TRUE,   TRUE,    TRUE,  TRUE,     TRUE, TRUE  },
    {"SH",     TRUE,  TRUE,  TRUE,  TRUE,   TRUE,   TRUE,   TRUE,   TRUE,   TRUE,   TRUE,    TRUE,  TRUE,     TRUE, TRUE  },
    {"SM",     TRUE,  TRUE,  TRUE,  TRUE,   TRUE,   TRUE,   TRUE,   TRUE,   TRUE,   TRUE,    TRUE,  TRUE,     TRUE, TRUE  },
    {"SQ",     TRUE,  TRUE,  TRUE,  TRUE,   TRUE,   TRUE,   TRUE,   TRUE,   TRUE,   TRUE,    TRUE,  TRUE,     TRUE, TRUE  },
    {"SS",     FALSE, FALSE, FALSE, FALSE,  FALSE,  FALSE,  FALSE,  FALSE,  FALSE,  TRUE,    TRUE,  TRUE,     TRUE, FALSE },
    // ST command has two meanings Step or Split Status
    // If new rig is added that has ST ensure it means Split
    // Otherwise modify newcat_(set|get)_split
    {"ST",     TRUE,  FALSE, FALSE, FALSE,  FALSE,  FALSE,  FALSE,  FALSE,  FALSE,  TRUE,    TRUE,  TRUE,     TRUE, FALSE },
    {"SV",     TRUE,  TRUE,  TRUE,  TRUE,   TRUE,   TRUE,   TRUE,   TRUE,   TRUE,   TRUE,    TRUE,  TRUE,     TRUE, TRUE  },
    {"SY",     FALSE, FALSE, FALSE, FALSE,  FALSE,  FALSE,  FALSE,  FALSE,  FALSE,  TRUE,   FALSE,  TRUE,     FALSE, FALSE},
    {"TS",     TRUE,  TRUE,  TRUE,  TRUE,   TRUE,   TRUE,   TRUE,   TRUE,   TRUE,   TRUE,    TRUE,  TRUE,     TRUE, TRUE  },
    {"TX",     TRUE,  TRUE,  TRUE,  TRUE,   TRUE,   TRUE,   TRUE,   TRUE,   TRUE,   TRUE,    TRUE,  TRUE,     TRUE, TRUE  },
    {"UL",     TRUE,  TRUE,  TRUE,  TRUE,   TRUE,   TRUE,   TRUE,   TRUE,   TRUE,   TRUE,    TRUE,  TRUE,     TRUE, TRUE  },
    {"UP",     TRUE,  TRUE,  TRUE,  TRUE,   TRUE,   TRUE,   TRUE,   TRUE,   TRUE,   TRUE,    TRUE,  TRUE,     TRUE, TRUE  },
    {"VD",     TRUE,  TRUE,  TRUE,  TRUE,   TRUE,   TRUE,   TRUE,   TRUE,   TRUE,   TRUE,    TRUE,  TRUE,     TRUE, TRUE  },
    {"VF",     FALSE, TRUE,  FALSE, FALSE,  TRUE,   TRUE,   TRUE,   TRUE,   TRUE,   FALSE,  FALSE,  TRUE,     FALSE, TRUE },
    {"VG",     TRUE,  TRUE,  TRUE,  TRUE,   TRUE,   TRUE,   TRUE,   TRUE,   TRUE,   TRUE,    TRUE,  TRUE,     TRUE, TRUE  },
    {"VM",     TRUE,  TRUE,  TRUE,  TRUE,   TRUE,   TRUE,   TRUE,   TRUE,   TRUE,   TRUE,    TRUE,  TRUE,     TRUE, TRUE  },
    {"VR",     TRUE,  FALSE, FALSE, FALSE,  FALSE,  FALSE,  FALSE,  FALSE,  FALSE,  FALSE,  FALSE,  TRUE,     FALSE, FALSE },
    {"VS",     TRUE,  TRUE,  FALSE, FALSE,  TRUE,   TRUE,   TRUE,   TRUE,   TRUE,   TRUE,    TRUE,  TRUE,     TRUE, FALSE  },
    {"VT",     FALSE, FALSE, FALSE, FALSE,  FALSE,  FALSE,  FALSE,  FALSE,  FALSE,  TRUE,   FALSE,  TRUE,     TRUE, FALSE  },
    {"VV",     TRUE,  FALSE, FALSE, FALSE,  FALSE,  FALSE,  FALSE,  FALSE,  FALSE,  FALSE,  FALSE,  TRUE,     FALSE, FALSE },
    {"VX",     TRUE,  TRUE,  TRUE,  TRUE,   TRUE,   TRUE,   TRUE,   TRUE,   TRUE,   TRUE,    TRUE,  TRUE,     TRUE, TRUE  },
    {"XT",     FALSE, TRUE,  FALSE, TRUE,   TRUE,   TRUE,   TRUE,   TRUE,   TRUE,   TRUE,    TRUE,  TRUE,     FALSE, TRUE  },
    {"ZI",     FALSE, FALSE, TRUE,  TRUE,   FALSE,  FALSE,  FALSE,  FALSE,  FALSE,  TRUE,    TRUE,  TRUE,     TRUE, FALSE  },
} ;

int valid_commands_count = sizeof(valid_commands) / sizeof(
                               yaesu_newcat_commands_t);

/*
 * configuration Tokens
 *
 */

#define TOK_FAST_SET_CMD TOKEN_BACKEND(1)

const struct confparams newcat_cfg_params[] =
{
    {
        TOK_FAST_SET_CMD, "fast_commands_token", "High throughput of commands", "Enabled high throughput of >200 messages/sec by not waiting for ACK/NAK of messages", "0", RIG_CONF_NUMERIC, { .n = { 0, 1, 1 } }
    },
    { RIG_CONF_END, NULL, }
};

/* NewCAT Internal Functions */
static ncboolean newcat_is_rig(RIG *rig, rig_model_t model);

static int newcat_set_split(RIG *rig, split_t split, vfo_t *rx_vfo, vfo_t *tx_vfo);
static int newcat_get_split(RIG *rig, split_t *split, vfo_t *tx_vfo);
static int newcat_set_vfo_from_alias(RIG *rig, vfo_t *vfo);
static int newcat_get_rx_bandwidth(RIG *rig, vfo_t vfo, rmode_t mode,
                                   pbwidth_t *width);
static int newcat_set_rx_bandwidth(RIG *rig, vfo_t vfo, rmode_t mode,
                                   pbwidth_t width);
static int newcat_set_narrow(RIG *rig, vfo_t vfo, ncboolean narrow);
static int newcat_get_narrow(RIG *rig, vfo_t vfo, ncboolean *narrow);
static int newcat_set_faststep(RIG *rig, ncboolean fast_step);
static int newcat_get_faststep(RIG *rig, ncboolean *fast_step);
static int newcat_get_rigid(RIG *rig);
static int newcat_get_vfo_mode(RIG *rig, vfo_t vfo, vfo_t *vfo_mode);
static int newcat_vfomem_toggle(RIG *rig);
static int set_roofing_filter(RIG *rig, vfo_t vfo, int index);
static int set_roofing_filter_for_width(RIG *rig, vfo_t vfo, int width);
static int get_roofing_filter(RIG *rig, vfo_t vfo,
                              struct newcat_roofing_filter **roofing_filter);
static int newcat_set_clarifier(RIG *rig, vfo_t vfo, int rx, int tx);
static int newcat_get_clarifier(RIG *rig, vfo_t vfo, int *rx, int *tx);
static int newcat_set_apf_frequency(RIG *rig, vfo_t vfo, int freq);
static int newcat_get_apf_frequency(RIG *rig, vfo_t vfo, int *freq);
static int newcat_set_apf_width(RIG *rig, vfo_t vfo, int choice);
static int newcat_get_apf_width(RIG *rig, vfo_t vfo, int *choice);
static int newcat_set_contour(RIG *rig, vfo_t vfo, int status);
static int newcat_get_contour(RIG *rig, vfo_t vfo, int *status);
static int newcat_set_contour_frequency(RIG *rig, vfo_t vfo, int freq);
static int newcat_get_contour_frequency(RIG *rig, vfo_t vfo, int *freq);
static int newcat_set_contour_level(RIG *rig, vfo_t vfo, int level);
static int newcat_get_contour_level(RIG *rig, vfo_t vfo, int *level);
static int newcat_set_contour_width(RIG *rig, vfo_t vfo, int width);
static int newcat_get_contour_width(RIG *rig, vfo_t vfo, int *width);
static ncboolean newcat_valid_command(RIG *rig, char const *const command);

/*
 * The BS command needs to know what band we're on so we can restore band info
 * So this converts freq to band index
 */
static int newcat_band_index(freq_t freq)
{
    int band = 11; // general

    // restrict band memory recall to ITU 1,2,3 band ranges
    // using < instead of <= for the moment
    // does anybody work LSB or RTTYR at the upper band edge?
    // what about band 13 -- what is it?
    if (freq >= MHz(420) && freq < MHz(470)) { band = 16; }
    else if (freq >= MHz(144) && freq < MHz(148)) { band = 15; }
    // band 14 is RX only
    // override band 15 with 14 if needed
    else if (freq >= MHz(118) && freq < MHz(164)) { band = 14; }
    else if (freq >= MHz(70) && freq < MHz(70.5)) { band = 17; }
    else if (freq >= MHz(50) && freq < MHz(55)) { band = 10; }
    else if (freq >= MHz(28) && freq < MHz(29.7)) { band = 9; }
    else if (freq >= MHz(24.890) && freq < MHz(24.990)) { band = 8; }
    else if (freq >= MHz(21) && freq < MHz(21.45)) { band = 7; }
    else if (freq >= MHz(18) && freq < MHz(18.168)) { band = 6; }
    else if (freq >= MHz(14) && freq < MHz(14.35)) { band = 5; }
    else if (freq >= MHz(10) && freq < MHz(10.15)) { band = 4; }
    else if (freq >= MHz(7) && freq < MHz(7.3)) { band = 3; }
    else if (freq >= MHz(5.3515) && freq < MHz(5.3665)) { band = 2; }
    else if (freq >= MHz(3.5) && freq < MHz(4)) { band = 1; }
    else if (freq >= MHz(1.8) && freq < MHz(2)) { band = 0; }
    else if (freq >= MHz(0.5) && freq < MHz(1.705)) { band = 12; } // MW Medium Wave

    rig_debug(RIG_DEBUG_TRACE, "%s: freq=%g, band=%d\n", __func__, freq, band);
    return (band);
}

/*
 * ************************************
 *
 * Hamlib API functions
 *
 * ************************************
 */

/*
 * rig_init
 *
 */

int newcat_init(RIG *rig)
{
    struct newcat_priv_data *priv;

    ENTERFUNC;

    rig->state.priv = (struct newcat_priv_data *) calloc(1,
                      sizeof(struct newcat_priv_data));

    if (!rig->state.priv)                                  /* whoops! memory shortage! */
    {
        RETURNFUNC(-RIG_ENOMEM);
    }

    priv = rig->state.priv;

    //    priv->current_vfo =  RIG_VFO_MAIN;          /* default to whatever */
//    priv->current_vfo = RIG_VFO_A;

    priv->rig_id = NC_RIGID_NONE;
    priv->current_mem = NC_MEM_CHANNEL_NONE;
    priv->fast_set_commands = FALSE;

    /*
     * Determine the type of rig from the model number.  Note it is
     * possible for several model variants to exist; i.e., all the
     * FT-9000 variants.
     */

    is_ft450 = newcat_is_rig(rig, RIG_MODEL_FT450);
    is_ft450 |= newcat_is_rig(rig, RIG_MODEL_FT450D);
    is_ft891 = newcat_is_rig(rig, RIG_MODEL_FT891);
    is_ft897 = newcat_is_rig(rig, RIG_MODEL_FT897);
    is_ft897d = newcat_is_rig(rig, RIG_MODEL_FT897D);
    is_ft950 = newcat_is_rig(rig, RIG_MODEL_FT950);
    is_ft991 = newcat_is_rig(rig, RIG_MODEL_FT991);
    is_ft2000 = newcat_is_rig(rig, RIG_MODEL_FT2000);
    is_ftdx9000 = newcat_is_rig(rig, RIG_MODEL_FT9000);
    is_ftdx9000Old = newcat_is_rig(rig, RIG_MODEL_FT9000OLD);
    is_ftdx5000 = newcat_is_rig(rig, RIG_MODEL_FTDX5000);
    is_ftdx1200 = newcat_is_rig(rig, RIG_MODEL_FTDX1200);
    is_ftdx3000 = newcat_is_rig(rig, RIG_MODEL_FTDX3000);
    is_ftdx3000dm = FALSE; // Detected dynamically
    is_ftdx101d = newcat_is_rig(rig, RIG_MODEL_FTDX101D);
    is_ftdx101mp = newcat_is_rig(rig, RIG_MODEL_FTDX101MP);
    is_ftdx10 = newcat_is_rig(rig, RIG_MODEL_FTDX10);
    is_ft710 = newcat_is_rig(rig, RIG_MODEL_FT710);

    RETURNFUNC(RIG_OK);
}


/*
 * rig_cleanup
 *
 * the serial port is closed by the frontend
 *
 */

int newcat_cleanup(RIG *rig)
{

    ENTERFUNC;

    if (rig->state.priv)
    {
        free(rig->state.priv);
    }

    rig->state.priv = NULL;

    RETURNFUNC(RIG_OK);
}


/*
 * rig_open
 *
 * New CAT does not support pacing
 *
 */

int newcat_open(RIG *rig)
{
    struct newcat_priv_data *priv = rig->state.priv;
    struct rig_state *rig_s = &rig->state;
    const char *handshake[3] = {"None", "Xon/Xoff", "Hardware"};
    int err;
    int set_only = 0;

    ENTERFUNC;

    rig_debug(RIG_DEBUG_TRACE, "%s: Rig=%s, version=%s\n", __func__,
              rig->caps->model_name, rig->caps->version);
    rig_debug(RIG_DEBUG_TRACE, "%s: write_delay = %i msec\n",
              __func__, rig_s->rigport.write_delay);

    rig_debug(RIG_DEBUG_TRACE, "%s: post_write_delay = %i msec\n",
              __func__, rig_s->rigport.post_write_delay);

    rig_debug(RIG_DEBUG_TRACE, "%s: serial_handshake = %s \n",
              __func__, handshake[rig->caps->serial_handshake]);

    /* Ensure rig is powered on */
    if (priv->poweron == 0 && rig_s->auto_power_on)
    {
        rig_set_powerstat(rig, 1);
        priv->poweron = 1;
    }

    priv->question_mark_response_means_rejected = 0;

    /* get current AI state so it can be restored */
    priv->trn_state = -1;

    // for this sequence we will shorten the timeout so we can detect rig is powered off faster
    int timeout = rig->state.rigport.timeout;
    rig->state.rigport.timeout = 100;
    newcat_get_trn(rig, &priv->trn_state);  /* ignore errors */

    /* Currently we cannot cope with AI mode so turn it off in case
       last client left it on */
    if (priv->trn_state > 0)
    {
        newcat_set_trn(rig, RIG_TRN_OFF);
    } /* ignore status in case it's not supported */

    /* Initialize rig_id in case any subsequent commands need it */
    (void)newcat_get_rigid(rig);
    rig_debug(RIG_DEBUG_VERBOSE, "%s: rig_id=%d\n", __func__, priv->rig_id);
    rig->state.rigport.timeout = timeout;

    // some rigs have a CAT TOT timeout that defaults to 10ms
    // so we'll increase CAT timeout to 100ms
    // 10ms seemed problematic on some rigs/computers
    if (priv->rig_id == NC_RIGID_FT2000
            || priv->rig_id == NC_RIGID_FT2000D
            || priv->rig_id == NC_RIGID_FT891
            || priv->rig_id == NC_RIGID_FT991
            || priv->rig_id == NC_RIGID_FT991A
            || priv->rig_id == NC_RIGID_FT950
            || priv->rig_id == NC_RIGID_FTDX10
            || priv->rig_id == NC_RIGID_FTDX3000
            || priv->rig_id == NC_RIGID_FTDX3000DM)
    {
        char *cmd = "EX0291;EX029;"; // FT2000/D
        int retry_save;

        if (priv->rig_id == NC_RIGID_FT950 || rig->caps->rig_model == RIG_MODEL_FT950) { cmd = "EX0271;EX027;"; }
        else if (priv->rig_id == NC_RIGID_FT891
                 || rig->caps->rig_model == RIG_MODEL_FT891) { cmd = "EX05071;EX0507;"; }
        else if (priv->rig_id == NC_RIGID_FT991
                 || rig->caps->rig_model == RIG_MODEL_FT991) { cmd = "EX0321;EX032;"; }
        else if (priv->rig_id == NC_RIGID_FT991A
                 || rig->caps->rig_model == RIG_MODEL_FT991) { cmd = "EX0321;EX032;"; }
        else if (priv->rig_id == NC_RIGID_FTDX3000
                 || rig->caps->rig_model == RIG_MODEL_FTDX3000) { cmd = "EX0391;"; set_only = 1; }
        else if (priv->rig_id == NC_RIGID_FTDX3000DM
                 || rig->caps->rig_model == RIG_MODEL_FTDX3000) { cmd = "EX0391;"; set_only = 1; }
        else if (priv->rig_id == NC_RIGID_FTDX5000
                 || rig->caps->rig_model == RIG_MODEL_FTDX5000) { cmd = "EX0331;EX033"; }
        else if (priv->rig_id == NC_RIGID_FTDX10
                 || rig->caps->rig_model == RIG_MODEL_FTDX10) { cmd = "EX0301091;EX030109;"; }

        SNPRINTF(priv->cmd_str, sizeof(priv->cmd_str), "%s", cmd);

        retry_save = rig->state.rigport.retry;
        rig->state.rigport.retry = 0;

        if (set_only)
        {
            err = newcat_set_cmd(rig);
        }
        else
        {
            err = newcat_get_cmd(rig);
        }

        rig->state.rigport.retry = retry_save;

        if (err != RIG_OK)
        {
            // if we can an err we just ignore the failure -- Win4Yaesu was not recognizing EX032 command
        }
    }

    if (priv->rig_id == NC_RIGID_FTDX3000 || priv->rig_id == NC_RIGID_FTDX3000DM)
    {
        rig->state.disable_yaesu_bandselect = 1;
        rig_debug(RIG_DEBUG_VERBOSE, "%s: disabling FTDX3000 band select\n", __func__);
    }

#if 0 // this apparently does not work

    if (is_ftdx5000)
    {
        // Remember EX103 status
        SNPRINTF(priv->cmd_str, sizeof(priv->cmd_str), "EX103;");
        rig_debug(RIG_DEBUG_TRACE, "%s: cmd_str = %s\n", __func__, priv->cmd_str);

        if (set_only)
        {
            err = newcat_set_cmd(rig);
        }
        else
        {
            err = newcat_get_cmd(rig);
        }

        if (err != RIG_OK)
        {
            RETURNFUNC(err);
        }

        if (priv->ret_data[6] == ';') { priv->front_rear_status = priv->ret_data[5]; }
    }

#endif

    RETURNFUNC(RIG_OK);
}


/*
 * rig_close
 *
 */

int newcat_close(RIG *rig)
{

    struct newcat_priv_data *priv = rig->state.priv;
    struct rig_state *rig_s = &rig->state;

    ENTERFUNC;

    if (!no_restore_ai && priv->trn_state >= 0 && rig_s->comm_state
            && rig_s->powerstat != RIG_POWER_OFF)
    {
        /* restore AI state */
        newcat_set_trn(rig, priv->trn_state); /* ignore status in
                                                   case it's not
                                                   supported */
    }

    if (priv->poweron != 0 && rig_s->auto_power_off && rig_s->comm_state)
    {
        rig_set_powerstat(rig, 0);
        priv->poweron = 0;
    }

#if 0 // this apparently does not work -- we can't query EX103

    if (is_ftdx5000)
    {
        // Restore EX103 status
        SNPRINTF(priv->cmd_str, sizeof(priv->cmd_str), "EX103%c;",
                 priv->front_rear_status);
        rig_debug(RIG_DEBUG_TRACE, "%s: cmd_str = %s\n", __func__, priv->cmd_str);
        newcat_set_cmd(rig); // don't care about the return
    }

#endif

    RETURNFUNC(RIG_OK);
}


/*
 * rig_set_config
 *
 * Set Configuration Token for Yaesu Radios
 */

int newcat_set_conf(RIG *rig, token_t token, const char *val)
{
    int ret = RIG_OK;
    struct newcat_priv_data *priv;

    ENTERFUNC;

    priv = (struct newcat_priv_data *)rig->state.priv;

    if (priv == NULL)
    {
        RETURNFUNC(-RIG_EINTERNAL);
    }

    switch (token)
    {
        char *end;
        long value;

    case TOK_FAST_SET_CMD: ;
        //using strtol because atoi can lead to undefined behaviour
        value = strtol(val, &end, 10);

        if (end == val)
        {
            RETURNFUNC(-RIG_EINVAL);
        }

        if ((value == 0) || (value == 1))
        {
            priv->fast_set_commands = (int)value;
        }
        else
        {
            RETURNFUNC(-RIG_EINVAL);
        }

        break;

    default:
        ret = -RIG_EINVAL;
    }

    RETURNFUNC(ret);
}


/*
 * rig_get_config
 *
 * Get Configuration Token for Yaesu Radios
 */

int newcat_get_conf2(RIG *rig, token_t token, char *val, int val_len)
{
    int ret = RIG_OK;
    struct newcat_priv_data *priv;

    ENTERFUNC;

    priv = (struct newcat_priv_data *)rig->state.priv;

    if (priv == NULL)
    {
        RETURNFUNC(-RIG_EINTERNAL);
    }

    switch (token)
    {
    case TOK_FAST_SET_CMD:
        if (sizeof(val) < 2)
        {
            RETURNFUNC(-RIG_ENOMEM);
        }

        SNPRINTF(val, val_len, "%d", priv->fast_set_commands);
        break;

    default:
        ret = -RIG_EINVAL;
    }

    RETURNFUNC(ret);
}

static int freq_60m[] = { 5332000, 5348000, 5358500, 5373000, 5405000 };

/* returns 0 if no exception or 1 if rig needs special handling */
int newcat_60m_exception(RIG *rig, freq_t freq, mode_t mode)
{
    struct newcat_priv_data *priv = (struct newcat_priv_data *)rig->state.priv;
    int err;
    int channel = -1;
    int i;
    vfo_t vfo_mode;

    if (!(freq > 5.2 && freq < 5.5)) // we're not on 60M
    {
        return 0;
    }

    if (mode != RIG_MODE_CW && mode != RIG_MODE_USB && mode != RIG_MODE_PKTUSB
            && mode != RIG_MODE_RTTYR)
    {
        rig_debug(RIG_DEBUG_ERR,
                  "%s: only USB, PKTUSB, RTTYR, and CW allowed for 60M operations\n", __func__);
        return -RIG_EINVAL;
    }

    // some rigs need to skip freq/mode settings as 60M only operates in memory mode
    if (is_ft991 || is_ft897 || is_ft897d || is_ftdx5000 || is_ftdx10) { return 1; }

    if (!is_ftdx10 && !is_ft710 && !is_ftdx101d && !is_ftdx101mp) { return 0; }

    rig_debug(RIG_DEBUG_VERBOSE, "%s: 60M exception ignoring freq/mode commands\n",
              __func__);
    // If US mode we need to use memory channels
    SNPRINTF(priv->cmd_str, sizeof(priv->cmd_str), "EX0301%c", cat_term);

    if ((err = newcat_get_cmd(rig)) != RIG_OK)
    {
        RETURNFUNC2(err);
    }

    // 01 is the only exception so far -- others may be like UK and have full control too
    if (strncmp(&priv->ret_data[6], "01", 2) != 0) { return 0; } // no exception

    // so now we should have a rig that has fixed memory channels 501-510 in USB/CW-U mode

    // toggle vfo mode if we need to

    rig_debug(RIG_DEBUG_VERBOSE, "%s: 60M exception ignoring freq/mode commands\n",
              __func__);

    newcat_get_vfo_mode(rig, RIG_VFO_A, &vfo_mode);

    if (vfo_mode != RIG_VFO_MEM)
    {
        err = newcat_vfomem_toggle(rig);

        if (err != RIG_OK)
        {
            rig_debug(RIG_DEBUG_ERR, "%s: Error toggling VFO_MEM\n", __func__);
            return -err;
        }
    }

    // find the nearest slot below what is requested
    for (i = 0; i < 5; ++i)
    {
        if ((long)freq == freq_60m[i]) { channel = i; }
    }

    if ((long)freq == 5357000) { channel = 3; } // 60M channel for FT8

    if (channel < 0)
    {
        rig_debug(RIG_DEBUG_ERR,
                  "%s: 60M allowed frequencies are 5.332, 5.348, 5.3585, 5.373,5.405, got %g\n",
                  __func__, freq / 1000);
        return -RIG_EINVAL;
    }

    if (mode == RIG_MODE_CW) { channel += 5; }

    SNPRINTF(priv->cmd_str, sizeof(priv->cmd_str), "MC%3d%c", channel + 501,
             cat_term);

    if ((err = newcat_set_cmd(rig)) != RIG_OK)
    {
        RETURNFUNC2(err);
    }

    return 1;
}

/*
 * newcat_set_freq
 *
 * Set frequency for a given VFO
 * RIG_TARGETABLE_VFO
 * Does not SET priv->current_vfo
 *
 */
int newcat_set_freq(RIG *rig, vfo_t vfo, freq_t freq)
{
    char c;
    char target_vfo;
    int err;
    struct rig_caps *caps;
    struct newcat_priv_data *priv;
    int special_60m = 0;
    vfo_t vfo_mode;

    ENTERFUNC;

    if (newcat_60m_exception(rig, freq, rig->state.cache.modeMainA))
    {
        // we don't try to set freq on 60m for some rigs since we must be in memory mode
        // and we can't run split mode on 60M memory mode either
        if (rig->state.cache.split == RIG_SPLIT_ON)
        {
            rig_set_split_vfo(rig, RIG_VFO_A, RIG_VFO_A, RIG_SPLIT_OFF);
        }

        RETURNFUNC(RIG_OK);
    } // we don't set freq in this case

    if (!newcat_valid_command(rig, "FA"))
    {
        RETURNFUNC(-RIG_ENAVAIL);
    }

    if (!newcat_valid_command(rig, "FB"))
    {
        RETURNFUNC(-RIG_ENAVAIL);
    }

    priv = (struct newcat_priv_data *)rig->state.priv;
    caps = rig->caps;

    newcat_get_vfo_mode(rig, RIG_VFO_A, &vfo_mode);

    if (vfo_mode == RIG_VFO_MEM)
    {
        // then we need to toggle back to VFO mode
        newcat_vfomem_toggle(rig);
    }

    rig_debug(RIG_DEBUG_TRACE, "%s: passed vfo = %s\n", __func__, rig_strvfo(vfo));
//    rig_debug(RIG_DEBUG_TRACE, "%s: translated vfo = %s\n", __func__, rig_strvfo(tvfo));
    rig_debug(RIG_DEBUG_TRACE, "%s: passed freq = %"PRIfreq" Hz\n", __func__, freq);

    err = newcat_set_vfo_from_alias(rig, &vfo);

    if (err < 0)
    {
        ERRMSG(err, "newcat_set_vfo_from_alias");
        RETURNFUNC(err);
    }

    /* vfo should now be modified to a valid VFO constant. */
    /* DX3000/DX5000/450 can only do VFO_MEM on 60M */
    /* So we will not change freq in that case */
    // did have FTDX3000 as not capable of 60M set_freq but as of 2021-01-21 it works
    // special_60m = newcat_is_rig(rig, RIG_MODEL_FTDX3000);
    /* duplicate the following line to add more rigs */
    // disabled to check 2019 firmware on FTDX5000 and FT450 behavior
    //special_60m = newcat_is_rig(rig, RIG_MODEL_FTDX5000);
    //special_60m |= newcat_is_rig(rig, RIG_MODEL_FT450);
    rig_debug(RIG_DEBUG_TRACE,
              "%s: special_60m=%d, 60m freq=%d, is_ftdx3000=%d,is_ftdx3000dm=%d\n",
              __func__, special_60m, freq >= 5300000
              && freq <= 5410000, is_ftdx3000, is_ftdx3000dm);

    if (special_60m && (freq >= 5300000 && freq <= 5410000))
    {
        rig_debug(RIG_DEBUG_TRACE, "%s: 60M VFO_MEM exception, no freq change done\n",
                  __func__);
        RETURNFUNC(RIG_OK); /* make it look like we changed */
    }

    switch (vfo)
    {
    case RIG_VFO_A:
    case RIG_VFO_MAIN:
    case RIG_VFO_MEM:
        c = 'A';
        break;

    case RIG_VFO_B:
    case RIG_VFO_SUB:
        c = 'B';
        break;

    default:
        RETURNFUNC(-RIG_ENIMPL);             /* Only VFO_A or VFO_B are valid */
    }

    target_vfo = 'A' == c ? '0' : '1';

    // some rigs like FTDX101D cannot change non-TX vfo freq
    // but they can change the TX vfo
    if ((is_ftdx101d || is_ftdx101mp) && rig->state.cache.ptt == RIG_PTT_ON)
    {
        rig_debug(RIG_DEBUG_TRACE, "%s: ftdx101 check vfo OK, vfo=%s, tx_vfo=%s\n",
                  __func__, rig_strvfo(vfo), rig_strvfo(rig->state.tx_vfo));

        // when in split we can change VFOB but not VFOA
        if (rig->state.cache.split == RIG_SPLIT_ON && target_vfo == '0') { return -RIG_ENTARGET; }

        // when not in split we can't change VFOA at all
        if (rig->state.cache.split == RIG_SPLIT_OFF && target_vfo == '0') { return -RIG_ENTARGET; }

        if (vfo != rig->state.tx_vfo) { return -RIG_ENTARGET; }
    }

    if (is_ftdx3000 || is_ftdx3000dm || is_ftdx5000 || is_ftdx1200)
    {
        // we have a few rigs that can't set freq while PTT_ON
        // so we'll try a few times to see if we just need to wait a bit
        // 3 retries should be about 400ms -- hopefully more than enough
        ptt_t ptt;
        int retry = 3;

        do
        {
            if (RIG_OK != (err = newcat_get_ptt(rig, vfo, &ptt)))
            {
                ERRMSG(err, "newcat_set_cmd failed");
                RETURNFUNC(err);
            }

            if (ptt == RIG_PTT_ON)
            {
                rig_debug(RIG_DEBUG_WARN, "%s: ptt still on...retry#%d\n", __func__, retry);
                hl_usleep(100 * 1000); // 100ms pause if ptt still on
            }
        }
        while (err == RIG_OK && ptt == RIG_PTT_ON && retry-- > 0);

        if (ptt) { return -RIG_ENTARGET; }
    }

    if (RIG_MODEL_FT450 == caps->rig_model)
    {
        /* The FT450 only accepts F[A|B]nnnnnnnn; commands for the
           current VFO so we must use the VS[0|1]; command to check
           and select the correct VFO before setting the frequency
        */
        // Plus we can't do the VFO swap if transmitting
        if (target_vfo == '1' && rig->state.cache.ptt == RIG_PTT_ON) { RETURNFUNC(-RIG_ENTARGET); }

        SNPRINTF(priv->cmd_str, sizeof(priv->cmd_str), "VS%c", cat_term);

        if (RIG_OK != (err = newcat_get_cmd(rig)))
        {
            ERRMSG(err, "newcat_get_cmd");
            RETURNFUNC(err);
        }

        if (priv->ret_data[2] != target_vfo)
        {
            SNPRINTF(priv->cmd_str, sizeof(priv->cmd_str), "VS%c%c", target_vfo, cat_term);
            rig_debug(RIG_DEBUG_TRACE, "%s: cmd_str = %s\n", __func__, priv->cmd_str);

            if (RIG_OK != (err = newcat_set_cmd(rig)))
            {
                ERRMSG(err, "newcat_set_cmd failed");
                RETURNFUNC(err);
            }
        }
    }

    // W1HKJ
    // creation of the priv structure guarantees that the string can be NEWCAT_DATA_LEN
    // bytes in length.  the SNPRINTF will only allow (NEWCAT_DATA_LEN - 1) chars
    // followed by the NULL terminator.
    // CAT command string for setting frequency requires that 8 digits be sent
    // including leading fill zeros
    // Call this after open to set width_frequency for later use
    if (priv->width_frequency == 0)
    {
        vfo_t vfo_mode;
        newcat_get_vfo_mode(rig, vfo, &vfo_mode);
    }

    //
    // Restore band memory if we can and band is changing -- we do it before we set the frequency
    // And only when not in split mode (note this check has been removed for testing)
    int changing;

    rig_debug(RIG_DEBUG_TRACE, "%s(%d)%s: rig->state.current_vfo=%s\n", __FILE__,
              __LINE__, __func__, rig_strvfo(rig->state.current_vfo));

    CACHE_RESET;

    if (vfo == RIG_VFO_A || vfo == RIG_VFO_MAIN)
    {
        freq_t freqA;
        rig_get_freq(rig, RIG_VFO_A, &freqA);
        rig_debug(RIG_DEBUG_TRACE, "%s(%d)%s: checking VFOA for band change \n",
                  __FILE__, __LINE__, __func__);

        changing = newcat_band_index(freq) != newcat_band_index(freqA);
        rig_debug(RIG_DEBUG_TRACE, "%s: VFO_A band changing=%d\n", __func__, changing);
    }
    else
    {
        freq_t freqB;
        rig_get_freq(rig, RIG_VFO_B, &freqB);
        rig_debug(RIG_DEBUG_TRACE, "%s(%d)%s: checking VFOB for band change \n",
                  __FILE__, __LINE__, __func__);

        changing = newcat_band_index(freq) != newcat_band_index(freqB);
        rig_debug(RIG_DEBUG_TRACE, "%s: VFO_B band changing=%d\n", __func__, changing);
    }

    if (newcat_valid_command(rig, "BS") && changing
            && !rig->state.disable_yaesu_bandselect
            // remove the split check here -- hopefully works OK
            //&& !rig->state.cache.split
            // seems some rigs are problematic
            // && !(is_ftdx3000 || is_ftdx3000dm)
            // some rigs can't do BS command on 60M
            // && !(is_ftdx3000 || is_ftdx3000dm && newcat_band_index(freq) == 2)
            && !(is_ft2000 && newcat_band_index(freq) == 2)
            && !(is_ftdx1200 && newcat_band_index(freq) == 2)
            && !is_ft891 // 891 does not remember bandwidth so don't do this
            && !is_ft991 // 991 does not behave well with bandstack changes
            && rig->caps->get_vfo != NULL
            && rig->caps->set_vfo != NULL) // gotta' have get_vfo too
    {

        if (rig->state.current_vfo != vfo)
        {
            int vfo1 = 1, vfo2 = 0;

            if (vfo  == RIG_VFO_A || vfo == RIG_VFO_MAIN)
            {
                vfo1 = 0;
                vfo2 = 1;
            }

            // we need to change vfos, BS, and change back
            if (is_ft991 == FALSE && is_ft891 == FALSE && newcat_valid_command(rig, "VS"))
            {
                SNPRINTF(priv->cmd_str, sizeof(priv->cmd_str), "VS%d;BS%02d%c",
                         vfo1, newcat_band_index(freq), cat_term);
            }
            else
            {
                SNPRINTF(priv->cmd_str, sizeof(priv->cmd_str), "BS%02d%c",
                         newcat_band_index(freq), cat_term);
            }


            if (RIG_OK != (err = newcat_set_cmd(rig)))
            {
                rig_debug(RIG_DEBUG_ERR, "%s: Unexpected error with BS command#1=%s\n",
                          __func__, rigerror(err));
            }

            hl_usleep(500 * 1000); // wait for BS to do its thing and swap back

            if (newcat_valid_command(rig, "VS"))
            {
                SNPRINTF(priv->cmd_str, sizeof(priv->cmd_str), "VS%d;", vfo2);

                if (RIG_OK != (err = newcat_set_cmd(rig)))
                {
                    rig_debug(RIG_DEBUG_ERR, "%s: Unexpected error with BS command#3=%s\n",
                              __func__, rigerror(err));
                }
            }
        }
        else
        {
            SNPRINTF(priv->cmd_str, sizeof(priv->cmd_str), "BS%02d%c",
                     newcat_band_index(freq), cat_term);

            if (RIG_OK != (err = newcat_set_cmd(rig)))
            {
                rig_debug(RIG_DEBUG_ERR, "%s: Unexpected error with BS command#2=%s\n",
                          __func__, rigerror(err));
            }

            hl_usleep(500 * 1000); // wait for BS to do its thing
        }


#if 0 // disable for testing
        else
        {
            // Also need to do this for the other VFO on some Yaesu rigs
            // is redundant for rigs where band stack includes both vfos
            vfo_t vfotmp;
            freq_t freqtmp;
            err = rig_get_vfo(rig, &vfotmp);

            if (err != RIG_OK) { RETURNFUNC(err); }

            if (rig->state.vfo_list & RIG_VFO_MAIN)
            {
                err = rig_set_vfo(rig, vfotmp == RIG_VFO_MAIN ? RIG_VFO_SUB : RIG_VFO_MAIN);
            }
            else
            {
                err = rig_set_vfo(rig, vfotmp == RIG_VFO_A ? RIG_VFO_B : RIG_VFO_A);
            }

            if (err != RIG_OK) { RETURNFUNC(err); }

            rig_get_freq(rig, RIG_VFO_CURR, &freqtmp);

            if (err != RIG_OK) { RETURNFUNC(err); }

            // Cross band should work too
            // If the BS works on both VFOs then VFOB will have the band select answer
            // so now change needed
            // If the BS is by VFO then we'll need to do BS for the other VFO too
            if (newcat_band_index(freqtmp) != newcat_band_index(freq))
            {

                SNPRINTF(priv->cmd_str, sizeof(priv->cmd_str), "BS%02d%c",
                         newcat_band_index(freq), cat_term);

                if (RIG_OK != (err = newcat_set_cmd(rig)))
                {
                    rig_debug(RIG_DEBUG_ERR, "%s: Unexpected error with BS command#3=%s\n",
                              __func__,
                              rigerror(err));
                }
            }

            // switch back to the starting vfo
            if (rig->state.vfo_list & RIG_VFO_MAIN)
            {
                err = rig_set_vfo(rig, vfotmp == RIG_VFO_MAIN ? RIG_VFO_MAIN : RIG_VFO_SUB);
            }
            else
            {
                err = rig_set_vfo(rig, vfotmp == RIG_VFO_A ? RIG_VFO_A : RIG_VFO_B);
            }

            if (err != RIG_OK)
            {
                rig_debug(RIG_DEBUG_ERR, "%s: rig_set_vfo failed: %s\n", __func__,
                          rigerror(err));
                RETURNFUNC(err);
            }

            // after band select re-read things -- may not have to change anything
            freq_t tmp_freqA, tmp_freqB;
            rmode_t tmp_mode;
            pbwidth_t tmp_width;

            rig_get_freq(rig, RIG_VFO_MAIN, &tmp_freqA);
            rig_get_freq(rig, RIG_VFO_SUB, &tmp_freqB);
            rig_get_mode(rig, RIG_VFO_MAIN, &tmp_mode, &tmp_width);
            rig_get_mode(rig, RIG_VFO_SUB, &tmp_mode, &tmp_width);

            if ((target_vfo == 0 && tmp_freqA == freq)
                    || (target_vfo == 1 && tmp_freqB == freq))
            {
                rig_debug(RIG_DEBUG_VERBOSE,
                          "%s: freq after band select already set to %"PRIfreq"\n", __func__, freq);
                RETURNFUNC(RIG_OK); // we're done then!!
            }
        }

#endif
        // after band select re-read things -- may not have to change anything
        // reading both VFOs is really only needed for rigs with just one VFO stack
        // but we read them all to ensure we cover both types
        freq_t tmp_freqA = 0, tmp_freqB = 0;
        rmode_t tmp_mode;
        pbwidth_t tmp_width;

        // we need to update some info that BS may have caused
        CACHE_RESET;

        if (vfo == RIG_VFO_A || vfo == RIG_VFO_MAIN)
        {
            rig_get_freq(rig, RIG_VFO_SUB, &tmp_freqA);
        }
        else
        {
            rig_get_freq(rig, RIG_VFO_MAIN, &tmp_freqB);
        }

        rig_get_mode(rig, RIG_VFO_MAIN, &tmp_mode, &tmp_width);
        rig_get_mode(rig, RIG_VFO_SUB, &tmp_mode, &tmp_width);

        if ((target_vfo == 0 && tmp_freqA == freq)
                || (target_vfo == 1 && tmp_freqB == freq))
        {
            rig_debug(RIG_DEBUG_VERBOSE,
                      "%s: freq after band select already set to %"PRIfreq"\n", __func__, freq);
            RETURNFUNC(RIG_OK); // we're done then!!
        }

        // just drop through
    }

    if (RIG_MODEL_FT450 == caps->rig_model)
    {
        if (c == 'B')
        {
            SNPRINTF(priv->cmd_str, sizeof(priv->cmd_str), "VS1;F%c%0*"PRIll";VS0;", c,
                     priv->width_frequency, (int64_t)freq);
        }
        else
        {
            SNPRINTF(priv->cmd_str, sizeof(priv->cmd_str), "F%c%0*"PRIll";", c,
                     priv->width_frequency, (int64_t)freq);
        }
    }
    else
    {
        SNPRINTF(priv->cmd_str, sizeof(priv->cmd_str), "F%c%0*"PRIll";", c,
                 priv->width_frequency, (int64_t)freq);
    }

    rig_debug(RIG_DEBUG_TRACE, "%s:%d cmd_str = %s\n", __func__, __LINE__,
              priv->cmd_str);

    if (RIG_OK != (err = newcat_set_cmd(rig)))
    {
        rig_debug(RIG_DEBUG_VERBOSE, "%s:%d command err = %d\n", __func__, __LINE__,
                  err);
        RETURNFUNC(err);
    }

    rig_debug(RIG_DEBUG_TRACE, "%s: band changing? old=%d, new=%d\n", __func__,
              newcat_band_index(freq), newcat_band_index(rig->state.current_freq));

    if (RIG_MODEL_FT450 == caps->rig_model && priv->ret_data[2] != target_vfo)
    {
        /* revert current VFO */
        rig_debug(RIG_DEBUG_TRACE, "%s:%d cmd_str = %s\n", __func__, __LINE__,
                  priv->ret_data);

        if (RIG_OK != (err = newcat_set_cmd(rig)))
        {
            rig_debug(RIG_DEBUG_VERBOSE, "%s:%d command err = %d\n", __func__, __LINE__,
                      err);
            RETURNFUNC(err);
        }
    }

    RETURNFUNC(RIG_OK);
}


/*
 * rig_get_freq
 *
 * Return Freq for a given VFO
 * RIG_TARGETABLE_FREQ
 * Does not SET priv->current_vfo
 *
 */
int newcat_get_freq(RIG *rig, vfo_t vfo, freq_t *freq)
{
    char command[3];
    struct newcat_priv_data *priv = (struct newcat_priv_data *)rig->state.priv;
    char c;
    int err;

    ENTERFUNC;
    rig_debug(RIG_DEBUG_TRACE, "%s: passed vfo = %s\n", __func__, rig_strvfo(vfo));

    if (!newcat_valid_command(rig, "FA"))
    {
        RETURNFUNC(-RIG_ENAVAIL);
    }

    if (!newcat_valid_command(rig, "FB"))
    {
        RETURNFUNC(-RIG_ENAVAIL);
    }

    err = newcat_set_vfo_from_alias(rig, &vfo);

    if (err < 0)
    {
        RETURNFUNC(err);
    }

    switch (vfo)
    {
    case RIG_VFO_A:
    case RIG_VFO_MAIN: // what about MAIN_A/MAIN_B?
        c = 'A';
        break;

    case RIG_VFO_B:
    case RIG_VFO_SUB: // what about SUB_A/SUB_B?
        c = 'B';
        break;

    case RIG_VFO_MEM:
        c = 'A';
        break;

    default:
        rig_debug(RIG_DEBUG_ERR, "%s: unsupported vfo=%s\n", __func__, rig_strvfo(vfo));
        RETURNFUNC(-RIG_EINVAL);         /* sorry, unsupported VFO */
    }

    /* Build the command string */
    SNPRINTF(command, sizeof(command), "F%c", c);

    if (!newcat_valid_command(rig, command))
    {
        RETURNFUNC(-RIG_ENAVAIL);
    }

    SNPRINTF(priv->cmd_str, sizeof(priv->cmd_str), "%s%c", command, cat_term);

    rig_debug(RIG_DEBUG_TRACE, "cmd_str = %s\n", priv->cmd_str);

    /* get freq */
    if (RIG_OK != (err = newcat_get_cmd(rig)))
    {
        RETURNFUNC(err);
    }

    /* convert the read frequency string into freq_t and store in *freq */
    sscanf(priv->ret_data + 2, "%"SCNfreq, freq);

    rig_debug(RIG_DEBUG_TRACE,
              "%s: freq = %"PRIfreq" Hz for vfo %s\n", __func__, *freq, rig_strvfo(vfo));

    RETURNFUNC(RIG_OK);
}


int newcat_set_mode(RIG *rig, vfo_t vfo, rmode_t mode, pbwidth_t width)
{
    struct newcat_priv_data *priv;
    int err;
    rmode_t tmode;
    pbwidth_t twidth;
    split_t split_save = rig->state.cache.split;

    priv = (struct newcat_priv_data *)rig->state.priv;

    ENTERFUNC;

    if (newcat_60m_exception(rig, rig->state.cache.freqMainA, mode)) { RETURNFUNC(RIG_OK); } // we don't set mode in this case

    if (!newcat_valid_command(rig, "MD"))
    {
        RETURNFUNC(-RIG_ENAVAIL);
    }


    err = newcat_set_vfo_from_alias(rig, &vfo);

    if (err < 0)
    {
        RETURNFUNC(err);
    }

    // if vfo is current the same don't do anything
    // we don't want to use cache in case the user is twiddling the rig
    if (vfo == RIG_VFO_B || vfo == RIG_VFO_SUB)
    {
        rig_get_mode(rig, vfo, &tmode, &twidth);

        if (mode == tmode && (twidth == width || width == RIG_PASSBAND_NOCHANGE))
        {
            RETURNFUNC(RIG_OK);
        }

        if (mode != tmode)
        {
            rig_debug(RIG_DEBUG_VERBOSE, "%s: mode changing from %s to %s\n", __func__,
                      rig_strrmode(mode), rig_strrmode(tmode));
        }

        if (width != twidth)
        {
            rig_debug(RIG_DEBUG_VERBOSE, "%s: width changing from %d to %d\n", __func__,
                      (int)width, (int)twidth);
        }
    }

    SNPRINTF(priv->cmd_str, sizeof(priv->cmd_str), "MD0x%c", cat_term);

    priv->cmd_str[3] = newcat_modechar(mode);

    if (priv->cmd_str[3] == '0')
    {
        RETURNFUNC(-RIG_EINVAL);
    }


    /* FT9000 RIG_TARGETABLE_MODE (mode and width) */
    /* FT2000 mode only */
    if (rig->caps->targetable_vfo & RIG_TARGETABLE_MODE)
    {
        priv->cmd_str[2] = (RIG_VFO_B == vfo || RIG_VFO_SUB == vfo) ? '1' : '0';
    }

    rig_debug(RIG_DEBUG_VERBOSE, "%s: generic mode = %s \n",
              __func__, rig_strrmode(mode));


    err = newcat_set_cmd(rig);

    if (err != RIG_OK)
    {
        RETURNFUNC(err);
    }

    if (vfo == RIG_VFO_A || vfo == RIG_VFO_MAIN)
    {
        rig->state.cache.modeMainA = mode;
    }
    else
    {
        rig->state.cache.modeMainB = mode;
    }

    if (RIG_PASSBAND_NOCHANGE == width) { RETURNFUNC(err); }

    if (RIG_PASSBAND_NORMAL == width)
    {
        width = rig_passband_normal(rig, mode);
    }

    /* Set width after mode has been set */
    err = newcat_set_rx_bandwidth(rig, vfo, mode, width);

    // some rigs if you set mode on VFOB it will turn off split
    // so if we started in split we query split and turn it back on if needed
    if (split_save)
    {
        split_t split;
        vfo_t tx_vfo;
        err = rig_get_split_vfo(rig, RIG_VFO_A, &split, &tx_vfo);

        // we'll just reset to split to what we want if we need to
        if (!split)
        {
            rig_debug(RIG_DEBUG_TRACE, "%s: turning split back on...buggy rig\n", __func__);
            err = rig_set_split_vfo(rig, RIG_VFO_A, split_save, RIG_VFO_B);
        }
    }

    RETURNFUNC(err);
}

int newcat_get_mode(RIG *rig, vfo_t vfo, rmode_t *mode, pbwidth_t *width)
{
    struct newcat_priv_data *priv = (struct newcat_priv_data *)rig->state.priv;
    char c;
    int err;
    char main_sub_vfo = '0';

    ENTERFUNC;

    if (!newcat_valid_command(rig, "MD"))
    {
        RETURNFUNC(-RIG_ENAVAIL);
    }

    if (rig->state.powerstat == 0)
    {
        rig_debug(RIG_DEBUG_WARN, "%s: Cannot get from rig when power is off\n",
                  __func__);
        return RIG_OK; // to prevent repeats
    }

    err = newcat_set_vfo_from_alias(rig, &vfo);

    if (err < 0)
    {
        RETURNFUNC(err);
    }

    if (rig->caps->targetable_vfo & RIG_TARGETABLE_MODE)
    {
        main_sub_vfo = (RIG_VFO_B == vfo || RIG_VFO_SUB == vfo)  ? '1' : '0';
    }

    /* Build the command string */
    SNPRINTF(priv->cmd_str, sizeof(priv->cmd_str), "MD%c%c", main_sub_vfo,
             cat_term);

    rig_debug(RIG_DEBUG_TRACE, "%s: cmd_str = %s\n", __func__, priv->cmd_str);

    /* Get MODE */
    if (RIG_OK != (err = newcat_get_cmd(rig)))
    {
        RETURNFUNC(err);
    }

    /*
     * The current mode value is a digit '0' ... 'C'
     * embedded at ret_data[3] in the read string.
     */
    c = priv->ret_data[3];

    /* default, unless set otherwise */
    *width = RIG_PASSBAND_NORMAL;

    *mode = newcat_rmode_width(rig, vfo, c, width);

    if (*mode == '0')
    {
        rig_debug(RIG_DEBUG_ERR, "%s: *mode = '0'??\n", __func__);
        RETURNFUNC(-RIG_EPROTO);
    }

    if (RIG_PASSBAND_NORMAL == *width)
    {
        *width = rig_passband_normal(rig, *mode);
    }

    rig_debug(RIG_DEBUG_TRACE, "%s: returning newcat_get_rx_bandwidth\n", __func__);
    RETURNFUNC(newcat_get_rx_bandwidth(rig, vfo, *mode, width));
}

/*
 * newcat_set_vfo
 *
 * set vfo and store requested vfo for later RIG_VFO_CURR
 * requests.
 *
 */

int newcat_set_vfo(RIG *rig, vfo_t vfo)
{
    struct newcat_priv_data *priv;
    struct rig_state *state;
    char c;
    int err, mem;
    vfo_t vfo_mode;
    char command[] = "VS";

    priv = (struct newcat_priv_data *)rig->state.priv;
    state = &rig->state;
    priv->cache_start.tv_sec = 0; // invalidate the cache


    ENTERFUNC;
    rig_debug(RIG_DEBUG_TRACE, "%s: passed vfo = %s\n", __func__,
              rig_strvfo(vfo));

    // we can't change VFO while transmitting
    if (rig->state.cache.ptt == RIG_PTT_ON) { RETURNFUNC(RIG_OK); }

    if (!newcat_valid_command(rig, command))
    {
        RETURNFUNC(-RIG_ENAVAIL);
    }

    err = newcat_set_vfo_from_alias(rig,
                                    &vfo);   /* passes RIG_VFO_MEM, RIG_VFO_A, RIG_VFO_B */

    if (err < 0)
    {
        RETURNFUNC(err);
    }

    switch (vfo)
    {
    case RIG_VFO_A:
    case RIG_VFO_B:
    case RIG_VFO_MAIN:
    case RIG_VFO_SUB:
        if (vfo == RIG_VFO_B || vfo == RIG_VFO_SUB)
        {
            c = '1';
        }
        else
        {
            c = '0';
        }

        err = newcat_get_vfo_mode(rig, RIG_VFO_A, &vfo_mode);

        if (err != RIG_OK)
        {
            RETURNFUNC(err);
        }

        if (vfo_mode == RIG_VFO_MEM)
        {
            priv->current_mem = NC_MEM_CHANNEL_NONE;
            state->current_vfo = RIG_VFO_A;
            err = newcat_vfomem_toggle(rig);
            RETURNFUNC(err);
        }

        break;

    case RIG_VFO_MEM:
        if (priv->current_mem == NC_MEM_CHANNEL_NONE)
        {
            /* Only works correctly for VFO A */
            if (state->current_vfo != RIG_VFO_A && state->current_vfo != RIG_VFO_MAIN)
            {
                RETURNFUNC(-RIG_ENTARGET);
            }

            /* get current memory channel */
            err = newcat_get_mem(rig, vfo, &mem);

            if (err != RIG_OK)
            {
                RETURNFUNC(err);
            }

            /* turn on memory channel */
            err = newcat_set_mem(rig, vfo, mem);

            if (err != RIG_OK)
            {
                RETURNFUNC(err);
            }

            /* Set current_mem now */
            priv->current_mem = mem;
        }

        /* Set current_vfo now */
        state->current_vfo = vfo;
        RETURNFUNC(RIG_OK);

    default:
        RETURNFUNC(-RIG_ENIMPL);         /* sorry, VFO not implemented */
    }

    /* Build the command string */
    SNPRINTF(priv->cmd_str, sizeof(priv->cmd_str), "%s%c%c", command, c, cat_term);

    rig_debug(RIG_DEBUG_TRACE, "cmd_str = %s\n", priv->cmd_str);

    err = newcat_set_cmd(rig);

    if (err != RIG_OK)
    {
        RETURNFUNC(err);
    }

    state->current_vfo = vfo;    /* if set_vfo worked, set current_vfo */

    rig_debug(RIG_DEBUG_TRACE, "%s: rig->state.current_vfo = %s\n", __func__,
              rig_strvfo(vfo));

    RETURNFUNC(RIG_OK);
}

// Either returns a valid RIG_VFO* or if < 0 an error code
static vfo_t newcat_set_vfo_if_needed(RIG *rig, vfo_t vfo)
{
    vfo_t oldvfo = rig->state.current_vfo;

    ENTERFUNC;
    rig_debug(RIG_DEBUG_TRACE, "%s: vfo=%s, oldvfo=%s\n", __func__, rig_strvfo(vfo),
              rig_strvfo(oldvfo));

    if (oldvfo != vfo)
    {
        int ret;
        ret = newcat_set_vfo(rig, vfo);

        if (ret != RIG_OK)
        {
            rig_debug(RIG_DEBUG_ERR, "%s: error setting vfo=%s\n", __func__,
                      rig_strvfo(vfo));
            RETURNFUNC(ret);
        }
    }

    RETURNFUNC(oldvfo);
}

/*
 * rig_get_vfo
 *
 * get current RX vfo/mem and store requested vfo for
 * later RIG_VFO_CURR requests plus pass the tested vfo/mem
 * back to the frontend.
 *
 */

int newcat_get_vfo(RIG *rig, vfo_t *vfo)
{
    struct rig_state *state = &rig->state;
    struct newcat_priv_data *priv  = (struct newcat_priv_data *)rig->state.priv;
    int err;
    vfo_t vfo_mode;
    char const *command = "VS";

    ENTERFUNC;

    if (!vfo)
    {
        RETURNFUNC(-RIG_EINVAL);
    }

    /* Build the command string */
    if (!newcat_valid_command(rig, command))
    {
        RETURNFUNC(-RIG_ENAVAIL);
    }

    SNPRINTF(priv->cmd_str, sizeof(priv->cmd_str), "%s;", command);
    rig_debug(RIG_DEBUG_TRACE, "%s: cmd_str = %s\n", __func__, priv->cmd_str);

    /* Get VFO */
    if (RIG_OK != (err = newcat_get_cmd(rig)))
    {
        RETURNFUNC(err);
    }

    /*
     * The current VFO value is a digit ('0' or '1' ('A' or 'B'
     * respectively)) embedded at ret_data[2] in the read string.
     */
    switch (priv->ret_data[2])
    {
    case '0':
        if (rig->state.vfo_list & RIG_VFO_MAIN) { *vfo = RIG_VFO_MAIN; }
        else { *vfo = RIG_VFO_A; }

        break;

    case '1':
        if (rig->state.vfo_list & RIG_VFO_SUB) { *vfo = RIG_VFO_SUB; }
        else { *vfo = RIG_VFO_B; }

        break;

    default:
        RETURNFUNC(-RIG_EPROTO);         /* sorry, wrong current VFO */
    }

    /* Check to see if RIG is in MEM mode */
    err = newcat_get_vfo_mode(rig, RIG_VFO_A, &vfo_mode);

    if (err != RIG_OK)
    {
        RETURNFUNC(err);
    }

    if (vfo_mode == RIG_VFO_MEM)
    {
        *vfo = RIG_VFO_MEM;
    }

    state->current_vfo = *vfo;       /* set now */

    rig_debug(RIG_DEBUG_TRACE, "%s: rig->state.current_vfo = %s\n", __func__,
              rig_strvfo(state->current_vfo));

    RETURNFUNC(RIG_OK);
}


int newcat_set_ptt(RIG *rig, vfo_t vfo, ptt_t ptt)
{
    struct newcat_priv_data *priv  = (struct newcat_priv_data *)rig->state.priv;
    int err = -RIG_EPROTO;
    char txon[] = "TX1;";

    ENTERFUNC;

    priv->cache_start.tv_sec = 0; // invalidate the cache

    if (!newcat_valid_command(rig, "TX"))
    {
        RETURNFUNC(-RIG_ENAVAIL);
    }

    switch (ptt)
    {
    case RIG_PTT_ON_MIC:

        /* Build the command string */
        // the FTDX5000 uses menu 103 for front/rear audio in USB mode
        if (is_ftdx5000)
        {
            // Ensure FT5000 is back to MIC input
            SNPRINTF(priv->cmd_str, sizeof(priv->cmd_str), "EX1030;");
            rig_debug(RIG_DEBUG_TRACE, "%s: cmd_str = %s\n", __func__, priv->cmd_str);
            newcat_set_cmd(rig); // don't care about the return
        }

        SNPRINTF(priv->cmd_str, sizeof(priv->cmd_str), "%s", txon);
        rig_debug(RIG_DEBUG_TRACE, "%s: cmd_str = %s\n", __func__, priv->cmd_str);
        err = newcat_set_cmd(rig);
        break;

    case RIG_PTT_ON_DATA:

        /* Build the command string */
        // the FTDX5000 uses menu 103 for front/rear audio in USB mode
        if (is_ftdx5000)
        {
            // Ensure FT5000 is back to MIC input
            SNPRINTF(priv->cmd_str, sizeof(priv->cmd_str), "EX1031;");
            rig_debug(RIG_DEBUG_TRACE, "%s: cmd_str = %s\n", __func__, priv->cmd_str);
            newcat_set_cmd(rig); // don't care about the return
        }

        SNPRINTF(priv->cmd_str, sizeof(priv->cmd_str), "%s", txon);
        rig_debug(RIG_DEBUG_TRACE, "%s: cmd_str = %s\n", __func__, priv->cmd_str);
        err = newcat_set_cmd(rig);
        break;

    case RIG_PTT_ON:
        SNPRINTF(priv->cmd_str, sizeof(priv->cmd_str), "%s", txon);
        rig_debug(RIG_DEBUG_TRACE, "%s: cmd_str = %s\n", __func__, priv->cmd_str);
        err = newcat_set_cmd(rig);

        break;

    case RIG_PTT_OFF:
    {
        const char txoff[] = "TX0;";
        SNPRINTF(priv->cmd_str, sizeof(priv->cmd_str), "%s", txoff);
        rig_debug(RIG_DEBUG_TRACE, "%s: cmd_str = %s\n", __func__, priv->cmd_str);
        err = newcat_set_cmd(rig);

        // some rigs like the FT991 need time before doing anything else like set_freq
        // We won't mess with CW mode -- no freq change expected hopefully
        if (rig->state.current_mode != RIG_MODE_CW
                && rig->state.current_mode != RIG_MODE_CWR
                && rig->state.current_mode != RIG_MODE_CWN
                && (is_ftdx3000 || is_ftdx3000dm)
           )
        {
            // DX3000 with seperate rx/tx antennas was failing frequency change
            // so we increased the sleep from 100ms to 300ms
            hl_usleep(300 * 1000);
        }
    }

    break;

    default:
        RETURNFUNC(-RIG_EINVAL);
    }

    RETURNFUNC(err);
}


int newcat_get_ptt(RIG *rig, vfo_t vfo, ptt_t *ptt)
{
    struct newcat_priv_data *priv = (struct newcat_priv_data *)rig->state.priv;
    char c;
    int err;

    ENTERFUNC;

    if (!newcat_valid_command(rig, "TX"))
    {
        RETURNFUNC(-RIG_ENAVAIL);
    }

    SNPRINTF(priv->cmd_str, sizeof(priv->cmd_str), "%s%c", "TX", cat_term);

    rig_debug(RIG_DEBUG_TRACE, "%s: cmd_str = %s\n", __func__, priv->cmd_str);

    /* Get PTT */
    if (RIG_OK != (err = newcat_get_cmd(rig)))
    {
        RETURNFUNC(err);
    }

    c = priv->ret_data[2];

    switch (c)
    {
    case '0':                 /* FT-950 "TX OFF", Original Release Firmware */
        *ptt = RIG_PTT_OFF;
        break;

    case '1' :                /* Just because,    what the CAT Manual Shows */
    case '2' :                /* FT-950 Radio:    Mic, Dataport, CW "TX ON" */
    case '3' :                /* FT-950 CAT port: Radio in "TX ON" mode     [Not what the CAT Manual Shows] */
        *ptt = RIG_PTT_ON;
        break;

    default:
        RETURNFUNC(-RIG_EPROTO);
    }

    RETURNFUNC(RIG_OK);
}


int newcat_get_dcd(RIG *rig, vfo_t vfo, dcd_t *dcd)
{
    ENTERFUNC;

    RETURNFUNC(-RIG_ENAVAIL);
}


int newcat_set_rptr_shift(RIG *rig, vfo_t vfo, rptr_shift_t rptr_shift)
{
    struct newcat_priv_data *priv = (struct newcat_priv_data *)rig->state.priv;
    int err;
    char c;
    char command[] = "OS";
    char main_sub_vfo = '0';

    ENTERFUNC;

    if (!newcat_valid_command(rig, command))
    {
        RETURNFUNC(-RIG_ENAVAIL);
    }

    /* Main or SUB vfo */
    err = newcat_set_vfo_from_alias(rig, &vfo);

    if (err < 0)
    {
        RETURNFUNC(err);
    }

    if (rig->caps->targetable_vfo & RIG_TARGETABLE_MODE)
    {
        main_sub_vfo = (RIG_VFO_B == vfo || RIG_VFO_SUB == vfo) ? '1' : '0';
    }

    switch (rptr_shift)
    {
    case RIG_RPT_SHIFT_NONE:
        c = '0';
        break;

    case RIG_RPT_SHIFT_PLUS:
        c = '1';
        break;

    case RIG_RPT_SHIFT_MINUS:
        c = '2';
        break;

    default:
        RETURNFUNC(-RIG_EINVAL);

    }

    SNPRINTF(priv->cmd_str, sizeof(priv->cmd_str), "%s%c%c%c", command,
             main_sub_vfo, c, cat_term);
    RETURNFUNC(newcat_set_cmd(rig));
}


int newcat_get_rptr_shift(RIG *rig, vfo_t vfo, rptr_shift_t *rptr_shift)
{
    struct newcat_priv_data *priv = (struct newcat_priv_data *)rig->state.priv;
    int err;
    char c;
    char command[] = "OS";
    char main_sub_vfo = '0';

    ENTERFUNC;

    if (!newcat_valid_command(rig, command))
    {
        RETURNFUNC(-RIG_ENAVAIL);
    }

    /* Set Main or SUB vfo */
    err = newcat_set_vfo_from_alias(rig, &vfo);

    if (err < 0)
    {
        RETURNFUNC(err);
    }

    if (rig->caps->targetable_vfo & RIG_TARGETABLE_MODE)
    {
        main_sub_vfo = (RIG_VFO_B == vfo || RIG_VFO_SUB == vfo) ? '1' : '0';
    }

    SNPRINTF(priv->cmd_str, sizeof(priv->cmd_str), "%s%c%c", command, main_sub_vfo,
             cat_term);

    /* Get Rptr Shift */
    if (RIG_OK != (err = newcat_get_cmd(rig)))
    {
        RETURNFUNC(err);
    }

    c = priv->ret_data[3];

    switch (c)
    {
    case '0':
        *rptr_shift = RIG_RPT_SHIFT_NONE;
        break;

    case '1':
        *rptr_shift = RIG_RPT_SHIFT_PLUS;
        break;

    case '2':
        *rptr_shift = RIG_RPT_SHIFT_MINUS;
        break;

    default:
        RETURNFUNC(-RIG_EINVAL);
    }

    RETURNFUNC(RIG_OK);
}


int newcat_set_rptr_offs(RIG *rig, vfo_t vfo, shortfreq_t offs)
{
    struct newcat_priv_data *priv = (struct newcat_priv_data *)rig->state.priv;
    int err;
    char command[32];
    freq_t freq = 0;

    ENTERFUNC;

    err = newcat_get_freq(rig, vfo, &freq); // Need to get freq to determine band

    if (err < 0)
    {
        RETURNFUNC(err);
    }

    if (is_ft450)
    {
        strcpy(command, "EX050");

        // Step size is 100 kHz
        offs /= 100000;

        SNPRINTF(priv->cmd_str, sizeof(priv->cmd_str), "%s%03li%c", command, offs,
                 cat_term);
    }
    else if (is_ft2000)
    {
        if (freq >= 28000000 && freq <= 29700000)
        {
            strcpy(command, "EX076");
        }
        else if (freq >= 50000000 && freq <= 54000000)
        {
            strcpy(command, "EX077");
        }
        else
        {
            // only valid on 10m and 6m bands
            RETURNFUNC(-RIG_EINVAL);
        }

        // Step size is 1 kHz
        offs /= 1000;

        SNPRINTF(priv->cmd_str, sizeof(priv->cmd_str), "%s%04li%c", command, offs,
                 cat_term);
    }
    else if (is_ft950)
    {
        if (freq >= 28000000 && freq <= 29700000)
        {
            strcpy(command, "EX057");
        }
        else if (freq >= 50000000 && freq <= 54000000)
        {
            strcpy(command, "EX058");
        }
        else
        {
            // only valid on 10m and 6m bands
            RETURNFUNC(-RIG_EINVAL);
        }

        // Step size is 1 kHz
        offs /= 1000;

        SNPRINTF(priv->cmd_str, sizeof(priv->cmd_str), "%s%04li%c", command, offs,
                 cat_term);
    }
    else if (is_ft891)
    {
        if (freq >= 28000000 && freq <= 29700000)
        {
            strcpy(command, "EX0904");
        }
        else if (freq >= 50000000 && freq <= 54000000)
        {
            strcpy(command, "EX0905");
        }
        else
        {
            // only valid on 10m and 6m bands
            RETURNFUNC(-RIG_EINVAL);
        }

        // Step size is 1 kHz
        offs /= 1000;

        SNPRINTF(priv->cmd_str, sizeof(priv->cmd_str), "%s%04li%c", command, offs,
                 cat_term);
    }
    else if (is_ft991)
    {
        if (freq >= 28000000 && freq <= 29700000)
        {
            strcpy(command, "EX080");
        }
        else if (freq >= 50000000 && freq <= 54000000)
        {
            strcpy(command, "EX081");
        }
        else if (freq >= 144000000 && freq <= 148000000)
        {
            strcpy(command, "EX082");
        }
        else if (freq >= 430000000 && freq <= 450000000)
        {
            strcpy(command, "EX083");
        }
        else
        {
            // only valid on 10m to 70cm bands
            RETURNFUNC(-RIG_EINVAL);
        }

        // Step size is 1 kHz
        offs /= 1000;

        SNPRINTF(priv->cmd_str, sizeof(priv->cmd_str), "%s%04li%c", command, offs,
                 cat_term);
    }
    else if (is_ft710)
    {
        if (freq >= 28000000 && freq <= 29700000)
        {
            strcpy(command, "EX010318");
        }
        else if (freq >= 50000000 && freq <= 54000000)
        {
            strcpy(command, "EX010319");
        }
        else
        {
            // only valid on 10m and 6m bands
            RETURNFUNC(-RIG_EINVAL);
        }

        // Step size is 1 kHz
        offs /= 1000;

        SNPRINTF(priv->cmd_str, sizeof(priv->cmd_str), "%s%04li%c", command, offs,
                 cat_term);
    }
    else if (is_ftdx1200)
    {
        if (freq >= 28000000 && freq <= 29700000)
        {
            strcpy(command, "EX087");
        }
        else if (freq >= 50000000 && freq <= 54000000)
        {
            strcpy(command, "EX088");
        }
        else
        {
            // only valid on 10m and 6m bands
            RETURNFUNC(-RIG_EINVAL);
        }

        // Step size is 1 kHz
        offs /= 1000;

        SNPRINTF(priv->cmd_str, sizeof(priv->cmd_str), "%s%04li%c", command, offs,
                 cat_term);
    }
    else if (is_ftdx3000 || is_ftdx3000dm)
    {
        if (freq >= 28000000 && freq <= 29700000)
        {
            strcpy(command, "EX086");
        }
        else if (freq >= 50000000 && freq <= 54000000)
        {
            strcpy(command, "EX087");
        }
        else
        {
            // only valid on 10m and 6m bands
            RETURNFUNC(-RIG_EINVAL);
        }

        // Step size is 1 kHz
        offs /= 1000;

        SNPRINTF(priv->cmd_str, sizeof(priv->cmd_str), "%s%04li%c", command, offs,
                 cat_term);
    }
    else if (is_ftdx5000)
    {
        if (freq >= 28000000 && freq <= 29700000)
        {
            strcpy(command, "EX081");
        }
        else if (freq >= 50000000 && freq <= 54000000)
        {
            strcpy(command, "EX082");
        }
        else
        {
            // only valid on 10m and 6m bands
            RETURNFUNC(-RIG_EINVAL);
        }

        // Step size is 1 kHz
        offs /= 1000;

        SNPRINTF(priv->cmd_str, sizeof(priv->cmd_str), "%s%04li%c", command, offs,
                 cat_term);
    }
    else if (is_ftdx101d || is_ftdx101mp || is_ftdx10)
    {
        if (freq >= 28000000 && freq <= 29700000)
        {
            strcpy(command, "EX010315");

            if (is_ftdx10) { strcpy(command, "EX010317"); }
        }
        else if (freq >= 50000000 && freq <= 54000000)
        {
            strcpy(command, "EX010316");

            if (is_ftdx10) { strcpy(command, "EX010318"); }
        }
        else
        {
            // only valid on 10m and 6m bands
            RETURNFUNC(-RIG_EINVAL);
        }

        // Step size is 1 kHz
        offs /= 1000;

        SNPRINTF(priv->cmd_str, sizeof(priv->cmd_str), "%s%04li%c", command, offs,
                 cat_term);
    }
    else
    {
        RETURNFUNC(-RIG_ENAVAIL);
    }

    RETURNFUNC(newcat_set_cmd(rig));
}


int newcat_get_rptr_offs(RIG *rig, vfo_t vfo, shortfreq_t *offs)
{
    struct newcat_priv_data *priv = (struct newcat_priv_data *)rig->state.priv;
    int err;
    int ret_data_len;
    char *retoffs;
    freq_t freq = 0;
    int step = 0;

    ENTERFUNC;

    err = newcat_get_freq(rig, vfo, &freq); // Need to get freq to determine band

    if (err < 0)
    {
        RETURNFUNC(err);
    }

    if (is_ft450)
    {
        SNPRINTF(priv->cmd_str, sizeof(priv->cmd_str), "EX050%c", cat_term);

        // Step size is 100 kHz
        step = 100000;
    }
    else if (is_ft2000)
    {
        if (freq >= 28000000 && freq <= 29700000)
        {
            SNPRINTF(priv->cmd_str, sizeof(priv->cmd_str), "EX076%c", cat_term);
        }
        else if (freq >= 50000000 && freq <= 54000000)
        {
            SNPRINTF(priv->cmd_str, sizeof(priv->cmd_str), "EX077%c", cat_term);
        }
        else
        {
            // only valid on 10m and 6m bands
            *offs = 0;
            RETURNFUNC(RIG_OK);
        }

        // Step size is 1 kHz
        step = 1000;
    }
    else if (is_ft950)
    {
        if (freq >= 28000000 && freq <= 29700000)
        {
            SNPRINTF(priv->cmd_str, sizeof(priv->cmd_str), "EX057%c", cat_term);
        }
        else if (freq >= 50000000 && freq <= 54000000)
        {
            SNPRINTF(priv->cmd_str, sizeof(priv->cmd_str), "EX058%c", cat_term);
        }
        else
        {
            // only valid on 10m and 6m bands
            *offs = 0;
            RETURNFUNC(RIG_OK);
        }

        // Step size is 1 kHz
        step = 1000;
    }
    else if (is_ft891)
    {
        if (freq >= 28000000 && freq <= 29700000)
        {
            SNPRINTF(priv->cmd_str, sizeof(priv->cmd_str), "EX0904%c", cat_term);
        }
        else if (freq >= 50000000 && freq <= 54000000)
        {
            SNPRINTF(priv->cmd_str, sizeof(priv->cmd_str), "EX0905%c", cat_term);
        }
        else
        {
            // only valid on 10m and 6m bands
            *offs = 0;
            RETURNFUNC(RIG_OK);
        }

        // Step size is 1 kHz
        step = 1000;
    }
    else if (is_ft991)
    {
        if (freq >= 28000000 && freq <= 29700000)
        {
            SNPRINTF(priv->cmd_str, sizeof(priv->cmd_str), "EX080%c", cat_term);
        }
        else if (freq >= 50000000 && freq <= 54000000)
        {
            SNPRINTF(priv->cmd_str, sizeof(priv->cmd_str), "EX081%c", cat_term);
        }
        else if (freq >= 144000000 && freq <= 148000000)
        {
            SNPRINTF(priv->cmd_str, sizeof(priv->cmd_str), "EX082%c", cat_term);
        }
        else if (freq >= 430000000 && freq <= 450000000)
        {
            SNPRINTF(priv->cmd_str, sizeof(priv->cmd_str), "EX083%c", cat_term);
        }
        else
        {
            // only valid on 10m to 70cm bands
            *offs = 0;
            RETURNFUNC(RIG_OK);
        }

        // Step size is 1 kHz
        step = 1000;
    }
    else if (is_ft710)
    {
        if (freq >= 28000000 && freq <= 29700000)
        {
            SNPRINTF(priv->cmd_str, sizeof(priv->cmd_str), "EX010318%c", cat_term);
        }
        else if (freq >= 50000000 && freq <= 54000000)
        {
            SNPRINTF(priv->cmd_str, sizeof(priv->cmd_str), "EX010319%c", cat_term);
        }
        else
        {
            // only valid on 10m and 6m bands
            *offs = 0;
            RETURNFUNC(RIG_OK);
        }

        // Step size is 1 kHz
        step = 1000;
    }
    else if (is_ftdx1200)
    {
        if (freq >= 28000000 && freq <= 29700000)
        {
            SNPRINTF(priv->cmd_str, sizeof(priv->cmd_str), "EX087%c", cat_term);
        }
        else if (freq >= 50000000 && freq <= 54000000)
        {
            SNPRINTF(priv->cmd_str, sizeof(priv->cmd_str), "EX088%c", cat_term);
        }
        else
        {
            // only valid on 10m and 6m bands
            *offs = 0;
            RETURNFUNC(RIG_OK);
        }

        // Step size is 1 kHz
        step = 1000;
    }
    else if (is_ftdx3000 || is_ftdx3000dm)
    {
        if (freq >= 28000000 && freq <= 29700000)
        {
            SNPRINTF(priv->cmd_str, sizeof(priv->cmd_str), "EX086%c", cat_term);
        }
        else if (freq >= 50000000 && freq <= 54000000)
        {
            SNPRINTF(priv->cmd_str, sizeof(priv->cmd_str), "EX087%c", cat_term);
        }
        else
        {
            // only valid on 10m and 6m bands
            *offs = 0;
            RETURNFUNC(RIG_OK);
        }

        // Step size is 1 kHz
        step = 1000;
    }
    else if (is_ftdx5000)
    {
        if (freq >= 28000000 && freq <= 29700000)
        {
            SNPRINTF(priv->cmd_str, sizeof(priv->cmd_str), "EX081%c", cat_term);
        }
        else if (freq >= 50000000 && freq <= 54000000)
        {
            SNPRINTF(priv->cmd_str, sizeof(priv->cmd_str), "EX082%c", cat_term);
        }
        else
        {
            // only valid on 10m and 6m bands
            *offs = 0;
            RETURNFUNC(RIG_OK);
        }

        // Step size is 1 kHz
        step = 1000;
    }
    else if (is_ftdx101d || is_ftdx101mp || is_ftdx10)
    {
        if (freq >= 28000000 && freq <= 29700000)
        {
            char *cmd = "EX010315%c";

            if (is_ftdx10) { cmd = "EX010317%c"; }

            SNPRINTF(priv->cmd_str, sizeof(priv->cmd_str), cmd, cat_term);
        }
        else if (freq >= 50000000 && freq <= 54000000)
        {
            char *cmd = "EX010316%c";

            if (is_ftdx10) { cmd = "EX010318%c"; }

            SNPRINTF(priv->cmd_str, sizeof(priv->cmd_str), cmd, cat_term);
        }
        else
        {
            // only valid on 10m and 6m bands
            *offs = 0;
            RETURNFUNC(RIG_OK);
        }

        // Step size is 1 kHz
        step = 1000;
    }
    else
    {
        RETURNFUNC(-RIG_ENAVAIL);
    }

    err = newcat_get_cmd(rig);

    if (err != RIG_OK)
    {
        RETURNFUNC(err);
    }

    ret_data_len = strlen(priv->ret_data);

    /* skip command */
    retoffs = priv->ret_data + strlen(priv->cmd_str) - 1;
    /* chop term */
    priv->ret_data[ret_data_len - 1] = '\0';

    *offs = atol(retoffs) * step;

    RETURNFUNC(RIG_OK);
}


int newcat_set_split_freq(RIG *rig, vfo_t vfo, freq_t tx_freq)
{
    ENTERFUNC;

    RETURNFUNC(-RIG_ENAVAIL);
}


int newcat_get_split_freq(RIG *rig, vfo_t vfo, freq_t *tx_freq)
{
    ENTERFUNC;

    RETURNFUNC(-RIG_ENAVAIL);
}


int newcat_set_split_mode(RIG *rig, vfo_t vfo, rmode_t tx_mode,
                          pbwidth_t tx_width)
{
    ENTERFUNC;
    rmode_t tmp_mode;
    pbwidth_t tmp_width;
    int err;

    rig_debug(RIG_DEBUG_TRACE, "%s: vfo=%s, tx_mode=%s, tx_width=%d\n", __func__,
              rig_strvfo(vfo), rig_strrmode(tx_mode), (int)tx_width);
    err = newcat_get_mode(rig, RIG_VFO_B, &tmp_mode, &tmp_width);

    if (err < 0)
    {
        RETURNFUNC(err);
    }

    if (tmp_mode == tx_mode && (tmp_width == tx_width
                                || tmp_width == RIG_PASSBAND_NOCHANGE))
    {
        RETURNFUNC(RIG_OK);
    }

    err = rig_set_mode(rig, vfo, tx_mode, tx_width);

    if (err < 0)
    {
        RETURNFUNC(err);
    }

    if (vfo == RIG_VFO_A || vfo == RIG_VFO_MAIN)
    {
        rig->state.cache.modeMainA = tx_mode;
    }
    else
    {
        rig->state.cache.modeMainB = tx_mode;
    }


    RETURNFUNC(-RIG_ENAVAIL);
}


int newcat_get_split_mode(RIG *rig, vfo_t vfo, rmode_t *tx_mode,
                          pbwidth_t *tx_width)
{
    int err;

    ENTERFUNC;

    err = newcat_get_mode(rig, RIG_VFO_B, tx_mode, tx_width);

    if (err < 0)
    {
        RETURNFUNC(err);
    }


    RETURNFUNC(RIG_OK);
}


int newcat_set_split_vfo(RIG *rig, vfo_t vfo, split_t split, vfo_t tx_vfo)
{
    int err;
    vfo_t rx_vfo = RIG_VFO_NONE;

    rig_debug(RIG_DEBUG_TRACE, "%s: entered, rxvfo=%s, txvfo=%s, split=%d\n",
              __func__, rig_strvfo(vfo), rig_strvfo(tx_vfo), split);

    err = newcat_set_vfo_from_alias(rig, &vfo);

    if (err < 0)
    {
        RETURNFUNC(err);
    }
    if (newcat_60m_exception(rig, rig->state.cache.freqMainA, rig->state.cache.modeMainA))
    {
        rig_debug(RIG_DEBUG_VERBOSE, "%s: force set_split off since we're on 60M exception\n", __func__);
        split = RIG_SPLIT_OFF;
        //return RIG_OK; // fake the return code to make things happy
    }

    if (is_ft991)
    {
        // FT-991(A) doesn't have a concept of an active VFO, so VFO B needs to be the split VFO
        vfo = RIG_VFO_A;
        tx_vfo = RIG_SPLIT_ON == split ? RIG_VFO_B : RIG_VFO_A;
    }
    else if (is_ftdx101d || is_ftdx101mp)
    {
        // FTDX101(D/MP) always use Sub VFO for transmit when in split mode
        vfo = RIG_VFO_MAIN;
        tx_vfo = RIG_SPLIT_ON == split ? RIG_VFO_SUB : RIG_VFO_MAIN;
    }
    else if (is_ftdx10)
    {
        // FTDX10 always uses VFO B for transmit when in split mode
        vfo = RIG_VFO_A;
        tx_vfo = RIG_SPLIT_ON == split ? RIG_VFO_B : RIG_VFO_A;
    }
    else
    {
        err = newcat_get_vfo(rig, &rx_vfo);  /* sync to rig current vfo */

        if (err != RIG_OK)
        {
            RETURNFUNC(err);
        }
    }

    switch (split)
    {
    case RIG_SPLIT_OFF:
        err = -RIG_ENAVAIL;

        if (newcat_valid_command(rig, "ST"))
        {
            err = newcat_set_split(rig, split, &rx_vfo, &tx_vfo);
        }

        if (err == -RIG_ENAVAIL)
        {
            err = newcat_set_tx_vfo(rig, vfo);

            if (err != RIG_OK)
            {
                RETURNFUNC(err);
            }
        }

        if (rx_vfo != vfo && newcat_valid_command(rig, "VS"))
        {
            err = rig_set_vfo(rig, vfo);

            if (err != RIG_OK)
            {
                RETURNFUNC(err);
            }
        }

        break;

    case RIG_SPLIT_ON:
        err = -RIG_ENAVAIL;

        if (newcat_valid_command(rig, "ST"))
        {
            err = newcat_set_split(rig, split, &rx_vfo, &tx_vfo);
        }

        if (err == -RIG_ENAVAIL)
        {
            err = newcat_set_tx_vfo(rig, tx_vfo);

            if (err != RIG_OK)
            {
                RETURNFUNC(err);
            }
        }

        if (rx_vfo != vfo)
        {
            err = rig_set_vfo(rig, vfo);

            if (err != RIG_OK && err != -RIG_ENAVAIL)
            {
                RETURNFUNC(err);
            }
        }

        break;

    default:
        RETURNFUNC(-RIG_EINVAL);
    }

    RETURNFUNC(RIG_OK);
}


int newcat_get_split_vfo(RIG *rig, vfo_t vfo, split_t *split, vfo_t *tx_vfo)
{
    int err;

    ENTERFUNC;

    err = newcat_set_vfo_from_alias(rig, &vfo);

    if (err != RIG_OK)
    {
        RETURNFUNC(err);
    }

    err = -RIG_ENAVAIL;
    if (newcat_valid_command(rig, "ST"))
    {
        err = newcat_get_split(rig, split, tx_vfo);
    }

    if (err == -RIG_ENAVAIL)
    {
        err = newcat_get_tx_vfo(rig, tx_vfo);

        if (err != RIG_OK)
        {
            RETURNFUNC(err);
        }

        rig_debug(RIG_DEBUG_TRACE, "%s: tx_vfo=%s, curr_vfo=%s\n", __func__,
                rig_strvfo(*tx_vfo), rig_strvfo(rig->state.current_vfo));

        if (*tx_vfo != rig->state.current_vfo)
        {
            *split = RIG_SPLIT_ON;
        }
        else
        {
            *split = RIG_SPLIT_OFF;
        }
    }

    rig_debug(RIG_DEBUG_TRACE, "SPLIT = %d, vfo = %s, TX_vfo = %s\n", *split,
              rig_strvfo(vfo),
              rig_strvfo(*tx_vfo));

    RETURNFUNC(RIG_OK);
}

int newcat_set_rit(RIG *rig, vfo_t vfo, shortfreq_t rit)
{
    struct newcat_priv_data *priv = (struct newcat_priv_data *)rig->state.priv;
    int oldvfo;
    int ret;

    ENTERFUNC;

    if (!newcat_valid_command(rig, "RT"))
    {
        RETURNFUNC(-RIG_ENAVAIL);
    }

    oldvfo = newcat_set_vfo_if_needed(rig, vfo);

    if (oldvfo < 0) { RETURNFUNC(oldvfo); }

    if (rit > rig->caps->max_rit)
    {
        rit = rig->caps->max_rit;    /* + */
    }
    else if (labs(rit) > rig->caps->max_rit)
    {
        rit = - rig->caps->max_rit;    /* - */
    }

    if (rit == 0)   // don't turn it off just because it is zero
    {
        SNPRINTF(priv->cmd_str, sizeof(priv->cmd_str), "RC%c",
                 cat_term);
    }
    else if (rit < 0)
    {
        SNPRINTF(priv->cmd_str, sizeof(priv->cmd_str), "RC%cRD%04ld%c", cat_term,
                 labs(rit), cat_term);
    }
    else
    {
        SNPRINTF(priv->cmd_str, sizeof(priv->cmd_str), "RC%cRU%04ld%c", cat_term,
                 labs(rit), cat_term);
    }

    ret = newcat_set_cmd(rig);

    oldvfo = newcat_set_vfo_if_needed(rig, oldvfo);

    if (oldvfo < 0) { RETURNFUNC(oldvfo); }

    RETURNFUNC(ret);
}


int newcat_get_rit(RIG *rig, vfo_t vfo, shortfreq_t *rit)
{
    struct newcat_priv_data *priv = (struct newcat_priv_data *)rig->state.priv;
    char *retval;
    int err;
    int offset = 0;
    char *cmd = "IF";

    ENTERFUNC;

    if (vfo == RIG_VFO_B || vfo == RIG_VFO_SUB)
    {
        // OI always returns VFOB and IF always VFOA
        cmd = "OI";
    }

    if (!newcat_valid_command(rig, cmd))
    {
        RETURNFUNC(-RIG_ENAVAIL);
    }

    *rit = 0;

    SNPRINTF(priv->cmd_str, sizeof(priv->cmd_str), "%s%c", cmd, cat_term);

    rig_debug(RIG_DEBUG_TRACE, "%s: cmd_str = %s\n", __func__, priv->cmd_str);

    /* Get RIT */
    if (RIG_OK != (err = newcat_get_cmd(rig)))
    {
        RETURNFUNC(err);
    }

    // e.g. FT450 has 27 byte IF response, FT991 has 28 byte if response (one more byte for P2 VFO A Freq)
    // so we now check to ensure we know the length of the response

    switch (strlen(priv->ret_data))
    {
    case 27: offset = 13; break;

    case 41: // FT-991 V2-01 seems to randomly give 13 extra bytes
    case 28: offset = 14; break;

    default: offset = 0;
    }

    if (offset == 0)
    {
        rig_debug(RIG_DEBUG_ERR,
                  "%s: incorrect length of IF response, expected 27 or 28, got %du\n", __func__,
                  (int)strlen(priv->ret_data));
        RETURNFUNC(-RIG_EPROTO);
    }

    retval = priv->ret_data + offset;
    retval[5] = '\0';

    // return the current offset even if turned off
    *rit = (shortfreq_t) atoi(retval);

    RETURNFUNC(RIG_OK);
}


int newcat_set_xit(RIG *rig, vfo_t vfo, shortfreq_t xit)
{
    struct newcat_priv_data *priv = (struct newcat_priv_data *)rig->state.priv;
    int oldvfo;
    int ret;

    ENTERFUNC;

    if (!newcat_valid_command(rig, "XT"))
    {
        RETURNFUNC(-RIG_ENAVAIL);
    }

    oldvfo = newcat_set_vfo_if_needed(rig, vfo);

    if (oldvfo < 0) { RETURNFUNC(oldvfo); }

    if (xit > rig->caps->max_xit)
    {
        xit = rig->caps->max_xit;    /* + */
    }
    else if (labs(xit) > rig->caps->max_xit)
    {
        xit = - rig->caps->max_xit;    /* - */
    }

    if (xit == 0)
    {
        // don't turn it off just because the offset is zero
        SNPRINTF(priv->cmd_str, sizeof(priv->cmd_str), "RC%c",
                 cat_term);
    }
    else if (xit < 0)
    {
        SNPRINTF(priv->cmd_str, sizeof(priv->cmd_str), "RC%cRD%04ld%c", cat_term,
                 labs(xit), cat_term);
    }
    else
    {
        SNPRINTF(priv->cmd_str, sizeof(priv->cmd_str), "RC%cRU%04ld%c", cat_term,
                 labs(xit), cat_term);
    }

    ret = newcat_set_cmd(rig);

    oldvfo = newcat_set_vfo_if_needed(rig, vfo);

    if (oldvfo < 0) { RETURNFUNC(oldvfo); }

    RETURNFUNC(ret);
}


int newcat_get_xit(RIG *rig, vfo_t vfo, shortfreq_t *xit)
{
    struct newcat_priv_data *priv = (struct newcat_priv_data *)rig->state.priv;
    char *retval;
    int err;
    int offset = 0;
    char *cmd = "IF";

    ENTERFUNC;

    if (vfo == RIG_VFO_B || vfo == RIG_VFO_SUB)
    {
        // OI always returns VFOB and IF always VFOA
        cmd = "OI";
    }

    if (!newcat_valid_command(rig, cmd))
    {
        RETURNFUNC(-RIG_ENAVAIL);
    }

    *xit = 0;

    SNPRINTF(priv->cmd_str, sizeof(priv->cmd_str), "%s%c", cmd, cat_term);

    rig_debug(RIG_DEBUG_TRACE, "%s: cmd_str = %s\n", __func__, priv->cmd_str);

    /* Get XIT */
    if (RIG_OK != (err = newcat_get_cmd(rig)))
    {
        RETURNFUNC(err);
    }

    // e.g. FT450 has 27 byte IF response, FT991 has 28 byte if response (one more byte for P2 VFO A Freq)
    // so we now check to ensure we know the length of the response

    switch (strlen(priv->ret_data))
    {
    case 27: offset = 13; break;

    case 41: // FT-991 V2-01 seems to randomly give 13 extra bytes
    case 28: offset = 14; break;

    default: offset = 0;
    }

    if (offset == 0)
    {
        rig_debug(RIG_DEBUG_ERR,
                  "%s: incorrect length of IF response, expected 27 or 28, got %du\n", __func__,
                  (int)strlen(priv->ret_data));
        RETURNFUNC(-RIG_EPROTO);
    }

    retval = priv->ret_data + offset;
    retval[5] = '\0';

    // return the offset even when turned off
    *xit = (shortfreq_t) atoi(retval);

    RETURNFUNC(RIG_OK);
}


int newcat_set_ts(RIG *rig, vfo_t vfo, shortfreq_t ts)
{
    int err, i;
    pbwidth_t width;
    rmode_t mode;
    ncboolean ts_match;

    ENTERFUNC;

    err = newcat_get_mode(rig, vfo, &mode, &width);

    if (err < 0)
    {
        RETURNFUNC(err);
    }

    /* assume 2 tuning steps per mode */
    for (i = 0, ts_match = FALSE; i < HAMLIB_TSLSTSIZ
            && rig->caps->tuning_steps[i].ts; i++)
        if (rig->caps->tuning_steps[i].modes & mode)
        {
            if (ts <= rig->caps->tuning_steps[i].ts)
            {
                err = newcat_set_faststep(rig, FALSE);
            }
            else
            {
                err = newcat_set_faststep(rig,  TRUE);
            }

            if (err != RIG_OK)
            {
                RETURNFUNC(err);
            }

            ts_match = TRUE;
            break;
        }   /* if mode */

    rig_debug(RIG_DEBUG_TRACE, "ts_match = %d, i = %d, ts = %d\n", ts_match, i,
              (int)ts);

    if (ts_match)
    {
        RETURNFUNC(RIG_OK);
    }
    else
    {
        RETURNFUNC(-RIG_ENAVAIL);
    }
}


int newcat_get_ts(RIG *rig, vfo_t vfo, shortfreq_t *ts)
{
    pbwidth_t width;
    rmode_t mode;
    int err, i;
    ncboolean ts_match;
    ncboolean fast_step = FALSE;


    ENTERFUNC;

    err = newcat_get_mode(rig, vfo, &mode, &width);

    if (err < 0)
    {
        RETURNFUNC(err);
    }

    err = newcat_get_faststep(rig, &fast_step);

    if (err < 0)
    {
        RETURNFUNC(err);
    }

    /* assume 2 tuning steps per mode */
    for (i = 0, ts_match = FALSE; i < HAMLIB_TSLSTSIZ
            && rig->caps->tuning_steps[i].ts; i++)
        if (rig->caps->tuning_steps[i].modes & mode)
        {
            if (fast_step == FALSE)
            {
                *ts = rig->caps->tuning_steps[i].ts;
            }
            else
            {
                *ts = rig->caps->tuning_steps[i + 1].ts;
            }

            ts_match = TRUE;
            break;
        }

    rig_debug(RIG_DEBUG_TRACE, "ts_match = %d, i = %d, i+1 = %d, *ts = %d\n",
              ts_match, i, i + 1, (int)*ts);

    if (ts_match)
    {
        RETURNFUNC(RIG_OK);
    }
    else
    {
        RETURNFUNC(-RIG_ENAVAIL);
    }
}


int newcat_set_dcs_code(RIG *rig, vfo_t vfo, tone_t code)
{
    ENTERFUNC;

    RETURNFUNC(-RIG_ENAVAIL);
}


int newcat_get_dcs_code(RIG *rig, vfo_t vfo, tone_t *code)
{
    ENTERFUNC;

    RETURNFUNC(-RIG_ENAVAIL);
}


int newcat_set_tone(RIG *rig, vfo_t vfo, tone_t tone)
{
    ENTERFUNC;

    RETURNFUNC(-RIG_ENAVAIL);
}


int newcat_get_tone(RIG *rig, vfo_t vfo, tone_t *tone)
{
    ENTERFUNC;

    RETURNFUNC(-RIG_ENAVAIL);
}


int newcat_set_ctcss_tone(RIG *rig, vfo_t vfo, tone_t tone)
{
    struct newcat_priv_data *priv = (struct newcat_priv_data *)rig->state.priv;
    int err;
    int i;
    ncboolean tone_match;
    char main_sub_vfo = '0';

    ENTERFUNC;

    if (!newcat_valid_command(rig, "CN"))
    {
        RETURNFUNC(-RIG_ENAVAIL);
    }

    if (!newcat_valid_command(rig, "CT"))
    {
        RETURNFUNC(-RIG_ENAVAIL);
    }

    err = newcat_set_vfo_from_alias(rig, &vfo);

    if (err < 0)
    {
        RETURNFUNC(err);
    }

    if (rig->caps->targetable_vfo & RIG_TARGETABLE_TONE)
    {
        main_sub_vfo = (RIG_VFO_B == vfo || RIG_VFO_SUB == vfo) ? '1' : '0';
    }

    for (i = 0, tone_match = FALSE; rig->caps->ctcss_list[i] != 0; i++)
        if (tone == rig->caps->ctcss_list[i])
        {
            tone_match = TRUE;
            break;
        }

    rig_debug(RIG_DEBUG_TRACE, "%s: tone = %u, tone_match = %d, i = %d", __func__,
              tone, tone_match, i);

    if (tone_match == FALSE && tone != 0)
    {
        RETURNFUNC(-RIG_ENAVAIL);
    }

    if (tone == 0) /* turn off ctcss */
    {
        SNPRINTF(priv->cmd_str, sizeof(priv->cmd_str), "CT%c0%c", main_sub_vfo,
                 cat_term);
    }
    else
    {
        if (is_ft891 || is_ft991 || is_ftdx101d || is_ftdx101mp || is_ftdx10)
        {
            SNPRINTF(priv->cmd_str, sizeof(priv->cmd_str), "CN%c0%03d%cCT%c2%c",
                     main_sub_vfo, i, cat_term, main_sub_vfo, cat_term);
        }
        else
        {
            SNPRINTF(priv->cmd_str, sizeof(priv->cmd_str), "CN%c%02d%cCT%c2%c",
                     main_sub_vfo, i, cat_term, main_sub_vfo, cat_term);
        }
    }

    RETURNFUNC(newcat_set_cmd(rig));
}


int newcat_get_ctcss_tone(RIG *rig, vfo_t vfo, tone_t *tone)
{
    struct newcat_priv_data *priv = (struct newcat_priv_data *)rig->state.priv;
    int err;
    int t;
    int ret_data_len;
    char *retlvl;
    char cmd[] = "CN";
    char main_sub_vfo = '0';

    ENTERFUNC;

    if (!newcat_valid_command(rig, cmd))
    {
        RETURNFUNC(-RIG_ENAVAIL);
    }

    err = newcat_set_vfo_from_alias(rig, &vfo);

    if (err < 0)
    {
        RETURNFUNC(err);
    }

    if (rig->caps->targetable_vfo & RIG_TARGETABLE_TONE)
    {
        main_sub_vfo = (RIG_VFO_B == vfo || RIG_VFO_SUB == vfo) ? '1' : '0';
    }

    if (is_ft891 || is_ft991 || is_ftdx101d || is_ftdx101mp || is_ftdx10)
    {
        SNPRINTF(priv->cmd_str, sizeof(priv->cmd_str), "%s%c0%c", cmd, main_sub_vfo,
                 cat_term);
    }
    else
    {
        SNPRINTF(priv->cmd_str, sizeof(priv->cmd_str), "%s%c%c", cmd, main_sub_vfo,
                 cat_term);
    }

    /* Get CTCSS TONE */
    if (RIG_OK != (err = newcat_get_cmd(rig)))
    {
        RETURNFUNC(err);
    }

    ret_data_len = strlen(priv->ret_data);

    /* skip command */
    retlvl = priv->ret_data + strlen(priv->cmd_str) - 1;
    /* chop term */
    priv->ret_data[ret_data_len - 1] = '\0';

    t = atoi(retlvl);   /*  tone index */

    if (t < 0 || t > 49)
    {
        RETURNFUNC(-RIG_ENAVAIL);
    }

    *tone = rig->caps->ctcss_list[t];

    RETURNFUNC(RIG_OK);
}


int newcat_set_dcs_sql(RIG *rig, vfo_t vfo, tone_t code)
{
    ENTERFUNC;

    RETURNFUNC(-RIG_ENAVAIL);
}


int newcat_get_dcs_sql(RIG *rig, vfo_t vfo, tone_t *code)
{
    ENTERFUNC;

    RETURNFUNC(-RIG_ENAVAIL);
}


int newcat_set_tone_sql(RIG *rig, vfo_t vfo, tone_t tone)
{
    ENTERFUNC;

    RETURNFUNC(-RIG_ENAVAIL);
}


int newcat_get_tone_sql(RIG *rig, vfo_t vfo, tone_t *tone)
{
    ENTERFUNC;

    RETURNFUNC(-RIG_ENAVAIL);
}


int newcat_set_ctcss_sql(RIG *rig, vfo_t vfo, tone_t tone)
{
    int err;

    ENTERFUNC;

    err = newcat_set_ctcss_tone(rig, vfo, tone);

    if (err != RIG_OK)
    {
        RETURNFUNC(err);
    }

    /* Change to sql */
    if (tone)
    {
        err = newcat_set_func(rig, vfo, RIG_FUNC_TSQL,  TRUE);

        if (err != RIG_OK)
        {
            RETURNFUNC(err);
        }
    }

    RETURNFUNC(RIG_OK);
}


int newcat_get_ctcss_sql(RIG *rig, vfo_t vfo, tone_t *tone)
{
    int err;

    ENTERFUNC;

    err = newcat_get_ctcss_tone(rig, vfo, tone);

    RETURNFUNC(err);
}


int newcat_power2mW(RIG *rig, unsigned int *mwpower, float power, freq_t freq,
                    rmode_t mode)
{
    int rig_id;

    ENTERFUNC;

    rig_id = newcat_get_rigid(rig);

    switch (rig_id)
    {
    case NC_RIGID_FT450:
        /* 100 Watts */
        *mwpower = power * 100000;
        rig_debug(RIG_DEBUG_TRACE, "case FT450 - rig_id = %d, *mwpower = %u\n", rig_id,
                  *mwpower);
        break;

    case NC_RIGID_FT950:
        /* 100 Watts */
        *mwpower = power * 100000;      /* 0..100 Linear scale */
        rig_debug(RIG_DEBUG_TRACE,
                  "case FT950 - rig_id = %d, power = %f, *mwpower = %u\n", rig_id, power,
                  *mwpower);
        break;

    case NC_RIGID_FT2000:
        /* 100 Watts */
        *mwpower = power * 100000;
        rig_debug(RIG_DEBUG_TRACE, "case FT2000 - rig_id = %d, *mwpower = %u\n", rig_id,
                  *mwpower);
        break;

    case NC_RIGID_FT2000D:
        /* 200 Watts */
        *mwpower = power * 200000;
        rig_debug(RIG_DEBUG_TRACE, "case FT2000D - rig_id = %d, *mwpower = %u\n",
                  rig_id, *mwpower);
        break;

    case NC_RIGID_FTDX5000:
        /* 200 Watts */
        *mwpower = power * 200000;
        rig_debug(RIG_DEBUG_TRACE, "case FTDX5000 - rig_id = %d, *mwpower = %u\n",
                  rig_id, *mwpower);
        break;

    case NC_RIGID_FTDX9000D:
        /* 200 Watts */
        *mwpower = power * 200000;
        rig_debug(RIG_DEBUG_TRACE, "case FTDX9000D - rig_id = %d, *mwpower = %u\n",
                  rig_id, *mwpower);
        break;

    case NC_RIGID_FTDX9000Contest:
        /* 200 Watts */
        *mwpower = power * 200000;
        rig_debug(RIG_DEBUG_TRACE,
                  "case FTDX9000Contest - rig_id = %d, *mwpower = %u\n", rig_id, *mwpower);
        break;

    case NC_RIGID_FTDX9000MP:
        /* 400 Watts */
        *mwpower = power * 400000;
        rig_debug(RIG_DEBUG_TRACE, "case FTDX9000MP - rig_id = %d, *mwpower = %u\n",
                  rig_id, *mwpower);
        break;

    case NC_RIGID_FTDX1200:
        /* 100 Watts */
        *mwpower = power * 100000;
        rig_debug(RIG_DEBUG_TRACE, "case FTDX1200 - rig_id = %d, *mwpower = %u\n",
                  rig_id,
                  *mwpower);
        break;

    default:
        /* 100 Watts */
        *mwpower = power * 100000;
        rig_debug(RIG_DEBUG_TRACE, "default - rig_id = %d, *mwpower = %u\n", rig_id,
                  *mwpower);
    }

    RETURNFUNC(RIG_OK);
}


int newcat_mW2power(RIG *rig, float *power, unsigned int mwpower, freq_t freq,
                    rmode_t mode)
{
    int rig_id;

    ENTERFUNC;

    rig_id = newcat_get_rigid(rig);

    switch (rig_id)
    {
    case NC_RIGID_FT450:
        /* 100 Watts */
        *power = mwpower / 100000.0;
        rig_debug(RIG_DEBUG_TRACE, "case FT450 - rig_id = %d, *power = %f\n", rig_id,
                  *power);
        break;

    case NC_RIGID_FT950:
        /* 100 Watts */
        *power = mwpower / 100000.0;      /* 0..100 Linear scale */
        rig_debug(RIG_DEBUG_TRACE,
                  "case FT950 - rig_id = %d, mwpower = %u, *power = %f\n", rig_id, mwpower,
                  *power);
        break;

    case NC_RIGID_FT2000:
        /* 100 Watts */
        *power = mwpower / 100000.0;
        rig_debug(RIG_DEBUG_TRACE, "case FT2000 - rig_id = %d, *power = %f\n", rig_id,
                  *power);
        break;

    case NC_RIGID_FT2000D:
        /* 200 Watts */
        *power = mwpower / 200000.0;
        rig_debug(RIG_DEBUG_TRACE, "case FT2000D - rig_id = %d, *power = %f\n", rig_id,
                  *power);
        break;

    case NC_RIGID_FTDX5000:
        /* 200 Watts */
        *power = mwpower / 200000.0;
        rig_debug(RIG_DEBUG_TRACE, "case FTDX5000 - rig_id = %d, *power = %f\n", rig_id,
                  *power);
        break;

    case NC_RIGID_FTDX9000D:
        /* 200 Watts */
        *power = mwpower / 200000.0;
        rig_debug(RIG_DEBUG_TRACE, "case FTDX9000D - rig_id = %d, *power = %f\n",
                  rig_id, *power);
        break;

    case NC_RIGID_FTDX9000Contest:
        /* 200 Watts */
        *power = mwpower / 200000.0;
        rig_debug(RIG_DEBUG_TRACE, "case FTDX9000Contest - rig_id = %d, *power = %f\n",
                  rig_id, *power);
        break;

    case NC_RIGID_FTDX9000MP:
        /* 400 Watts */
        *power = mwpower / 400000.0;
        rig_debug(RIG_DEBUG_TRACE, "case FTDX9000MP - rig_id = %d, *power = %f\n",
                  rig_id, *power);
        break;

    case NC_RIGID_FTDX1200:
        /* 100 Watts */
        *power = mwpower / 100000.0;
        rig_debug(RIG_DEBUG_TRACE, "case FTDX1200 - rig_id = %d, *power = %f\n", rig_id,
                  *power);
        break;

    default:
        /* 100 Watts */
        *power = mwpower / 100000.0;
        rig_debug(RIG_DEBUG_TRACE, "default - rig_id = %d, *power = %f\n", rig_id,
                  *power);
    }

    RETURNFUNC(RIG_OK);
}


int newcat_set_powerstat(RIG *rig, powerstat_t status)
{
    struct rig_state *state = &rig->state;
    struct newcat_priv_data *priv = (struct newcat_priv_data *)rig->state.priv;
    int retval;
    int i = 0;
    int retry_save;

    ENTERFUNC;

#if 0 // all Yaesu rigs have PS and calling this here interferes with power on

    if (!newcat_valid_command(rig, "PS"))
    {
        RETURNFUNC(-RIG_ENAVAIL);
    }

#endif

    switch (status)
    {
    case RIG_POWER_ON:
        // When powering on a Yaesu rig needs dummy bytes to wake it up,
        // then wait from 1 to 2 seconds and issue the power-on command again
        HAMLIB_TRACE;
        write_block(&state->rigport, (unsigned char *) "PS1;", 4);
        hl_usleep(1200000);
        write_block(&state->rigport, (unsigned char *) "PS1;", 4);
        // some rigs reset the serial port during power up
        // so we reopen the com port  again
        HAMLIB_TRACE;
        //oser_close(&state->rigport);
        rig_close(rig);
        hl_usleep(3000000);
        //state->pttport.fd = ser_open(&state->rigport);
        rig_open(rig);
        break;

    case RIG_POWER_OFF:
    case RIG_POWER_STANDBY:
        retval = write_block(&state->rigport, (unsigned char *) "PS0;", 4);
        priv->poweron = 0;
        RETURNFUNC(retval);

    default:
        RETURNFUNC(-RIG_EINVAL);
    }

    HAMLIB_TRACE;

    retry_save = rig->state.rigport.retry;
    rig->state.rigport.retry = 0;

    if (status == RIG_POWER_ON) // wait for wakeup only
    {
        for (i = 0; i < 8; ++i) // up to ~10 seconds including the timeouts
        {
            freq_t freq;
            hl_usleep(1000000);
            rig_flush(&state->rigport);
            retval = rig_get_freq(rig, RIG_VFO_A, &freq);

            if (retval == RIG_OK)
            {
                rig->state.rigport.retry = retry_save;
                priv->poweron = 1;
                RETURNFUNC(retval);
            }

            rig_debug(RIG_DEBUG_TRACE, "%s: Wait #%d for power up\n", __func__, i + 1);
            retval = write_block(&state->rigport, (unsigned char *) priv->cmd_str,
                                 strlen(priv->cmd_str));

            if (retval != RIG_OK) { RETURNFUNC(retval); }
        }
    }

    rig->state.rigport.retry = retry_save;

    if (i == 9)
    {
        rig_debug(RIG_DEBUG_TRACE, "%s: timeout waiting for powerup, try %d\n",
                  __func__,
                  i + 1);
        retval = -RIG_ETIMEOUT;
    }

    RETURNFUNC(retval);
}


/*
 *  This functions returns an error if the rig is off,  dah
 */
int newcat_get_powerstat(RIG *rig, powerstat_t *status)
{
    struct rig_state *state = (struct rig_state *) &rig->state;
    struct newcat_priv_data *priv = (struct newcat_priv_data *) rig->state.priv;
    int result;
    char ps;
    char command[] = "PS";

    ENTERFUNC;

    *status = RIG_POWER_OFF;

    if (!newcat_valid_command(rig, command))
    {
        RETURNFUNC(-RIG_ENAVAIL);
    }

    // The first PS command has two purposes:
    // 1. to detect that the rig is turned on when it responds with PS1 immediately
    // 2. to act as dummy wake-up data for a rig that is turned off
    SNPRINTF(priv->cmd_str, sizeof(priv->cmd_str), "%s%c", command, cat_term);

    // Timeout needs to be set temporarily to a low value,
    // so that the second command can be sent in 2 seconds, which is what Yaesu rigs expect.
    short retry_save;
    short timeout_retry_save;
    int timeout_save;

    retry_save = state->rigport.retry;
    timeout_retry_save = state->rigport.timeout_retry;
    timeout_save = state->rigport.timeout;

    state->rigport.retry = 0;
    state->rigport.timeout_retry = 0;
    state->rigport.timeout = 500;

    result = newcat_get_cmd(rig);

    state->rigport.retry = retry_save;
    state->rigport.timeout_retry = timeout_retry_save;
    state->rigport.timeout = timeout_save;

    // Rig may respond here already
    if (result == RIG_OK)
    {
        ps = priv->ret_data[2];

        switch (ps)
        {
        case '1':
            *status = RIG_POWER_ON;
            priv->poweron = 1;
            RETURNFUNC(RIG_OK);

        case '0':
            *status = RIG_POWER_OFF;
            priv->poweron = 0;
            RETURNFUNC(RIG_OK);

        default:
            // fall through to retry command
            break;
        }
    }

    // Yeasu rigs in powered-off state require the PS command to be sent between 1 and 2 seconds after dummy data
    hl_usleep(1100000);
    // Discard any unsolicited data
    rig_flush(&rig->state.rigport);

    result = newcat_get_cmd(rig);

    if (result != RIG_OK)
    {
        RETURNFUNC(result);
    }

    ps = priv->ret_data[2];

    switch (ps)
    {
    case '1':
        *status = RIG_POWER_ON;
        break;

    case '0':
        *status = RIG_POWER_OFF;
        break;

    default:
        RETURNFUNC(-RIG_EPROTO);
    }

    RETURNFUNC(RIG_OK);
}


int newcat_reset(RIG *rig, reset_t reset)
{
    ENTERFUNC;

    RETURNFUNC(-RIG_ENAVAIL);
}



/* If we ever want to support ANT3 better on the FTDX101D
Maybe make ANT_4/5/6/7?  Since firmware version 201906
EX0301030   => RX 3 - TX 3  => MONITOR [3]
EX0301031   => RX 3 - TX 1  => MONITOR [R/T1]
EX0301032   => RX 3 - TX 2  => MONITOR [R/T2]
EX0301033   => RX-ANT       => MONITOR [RANT]
*/
int newcat_set_ant(RIG *rig, vfo_t vfo, ant_t ant, value_t option)
{
    struct newcat_priv_data *priv = (struct newcat_priv_data *)rig->state.priv;
    int err;
    char which_ant;
    char command[] = "AN";
    char main_sub_vfo = '0';

    ENTERFUNC;

    if (!newcat_valid_command(rig, command))
    {
        RETURNFUNC(-RIG_ENAVAIL);
    }

    /* Main or SUB vfo */
    err = newcat_set_vfo_from_alias(rig, &vfo);

    if (err < 0)
    {
        RETURNFUNC(err);
    }

    if ((rig->caps->targetable_vfo & RIG_TARGETABLE_ANT))
    {
        main_sub_vfo = (RIG_VFO_B == vfo || RIG_VFO_SUB == vfo) ? '1' : '0';
    }

    switch (ant)
    {
    case RIG_ANT_1:
        which_ant = '1';
        break;

    case RIG_ANT_2:
        which_ant = '2';
        break;

    case RIG_ANT_3:
        if (newcat_is_rig(rig, RIG_MODEL_FT950))
        {
            RETURNFUNC(-RIG_EINVAL);
        }

        if (newcat_is_rig(rig, RIG_MODEL_FTDX1200))
        {
            RETURNFUNC(-RIG_EINVAL);
        }

        which_ant = '3';
        break;

    case RIG_ANT_4:
        if (newcat_is_rig(rig, RIG_MODEL_FT950))
        {
            RETURNFUNC(-RIG_EINVAL);
        }

        if (newcat_is_rig(rig, RIG_MODEL_FTDX1200))
        {
            RETURNFUNC(-RIG_EINVAL);
        }

        which_ant = '4';
        break;

    case RIG_ANT_5:
        if (newcat_is_rig(rig, RIG_MODEL_FT950))
        {
            RETURNFUNC(-RIG_EINVAL);
        }

        if (newcat_is_rig(rig, RIG_MODEL_FTDX1200))
        {
            RETURNFUNC(-RIG_EINVAL);
        }

        /* RX only, on FT-2000/FT-5000/FT-9000 */
        which_ant = '5';
        break;

    default:
        RETURNFUNC(-RIG_EINVAL);
    }

    SNPRINTF(priv->cmd_str, sizeof(priv->cmd_str), "%s%c%c%c", command,
             main_sub_vfo, which_ant, cat_term);
    RETURNFUNC(newcat_set_cmd(rig));
}


int newcat_get_ant(RIG *rig, vfo_t vfo, ant_t dummy, value_t *option,
                   ant_t *ant_curr, ant_t *ant_tx, ant_t *ant_rx)
{
    struct newcat_priv_data *priv = (struct newcat_priv_data *)rig->state.priv;
    int err;
    char c;
    char command[] = "AN";
    char main_sub_vfo = '0';

    ENTERFUNC;

    if (!newcat_valid_command(rig, command))
    {
        RETURNFUNC(-RIG_ENAVAIL);
    }

    /* Set Main or SUB vfo */
    err = newcat_set_vfo_from_alias(rig, &vfo);

    if (err < 0)
    {
        RETURNFUNC(err);
    }

    if (rig->caps->targetable_vfo & RIG_TARGETABLE_ANT)
    {
        main_sub_vfo = (RIG_VFO_B == vfo || RIG_VFO_SUB == vfo) ? '1' : '0';
    }

    SNPRINTF(priv->cmd_str, sizeof(priv->cmd_str), "%s%c%c", command, main_sub_vfo,
             cat_term);

    /* Get ANT */
    if (RIG_OK != (err = newcat_get_cmd(rig)))
    {
        RETURNFUNC(err);
    }

    c = priv->ret_data[3];

    switch (c)
    {
    case '1':
        *ant_curr = RIG_ANT_1;
        break;

    case '2' :
        *ant_curr = RIG_ANT_2;
        break;

    case '3' :
        *ant_curr = RIG_ANT_3;
        break;

    case '4' :
        *ant_curr = RIG_ANT_4;
        break;

    case '5' :
        *ant_curr = RIG_ANT_5;
        break;

    default:
        RETURNFUNC(-RIG_EPROTO);
    }

    *ant_tx = * ant_rx = *ant_curr;

    RETURNFUNC(RIG_OK);
}

static int band2rig(hamlib_band_t band)
{
    int retval = 0;

    switch (band)
    {
    case RIG_BAND_160M:   retval = 0; break;

    case RIG_BAND_80M:    retval = 1; break;

    case RIG_BAND_60M:    retval = 2; break;

    case RIG_BAND_40M:    retval = 3; break;

    case RIG_BAND_30M:    retval = 4; break;

    case RIG_BAND_20M:    retval = 5; break;

    case RIG_BAND_17M:    retval = 6; break;

    case RIG_BAND_15M:    retval = 7; break;

    case RIG_BAND_12M:    retval = 8; break;

    case RIG_BAND_10M:    retval = 9; break;

    case RIG_BAND_6M:     retval = 10; break;

    case RIG_BAND_GEN:    retval = 11; break;

    case RIG_BAND_MW:     retval = 12; break;

    case RIG_BAND_AIR:    retval = 14; break;

    case RIG_BAND_144MHZ: retval = 15; break;

    case RIG_BAND_430MHZ: retval = 16; break;

    default:
        rig_debug(RIG_DEBUG_ERR, "%s: unknown band index=%d\n", __func__, band);
        retval = -RIG_EINVAL;
        break;
    }

    return retval;
}

int newcat_set_level(RIG *rig, vfo_t vfo, setting_t level, value_t val)
{
    struct rig_state *state = &rig->state;
    struct newcat_priv_data *priv = (struct newcat_priv_data *)rig->state.priv;
    int err;
    int i;
    int fpf;
    char main_sub_vfo = '0';
    char *format;
    gran_t *level_info;

    ENTERFUNC;

    /* Set Main or SUB vfo */
    err = newcat_set_vfo_from_alias(rig, &vfo);

    if (err < 0)
    {
        RETURNFUNC(err);
    }

    if (rig->caps->targetable_vfo & RIG_TARGETABLE_LEVEL)
    {
        main_sub_vfo = (RIG_VFO_B == vfo || RIG_VFO_SUB == vfo) ? '1' : '0';
    }

    err = check_level_param(rig, level, val, &level_info);

    if (err != RIG_OK) { RETURNFUNC(err); }

    switch (level)
    {
    case RIG_LEVEL_RFPOWER:
        if (!newcat_valid_command(rig, "PC"))
        {
            RETURNFUNC(-RIG_ENAVAIL);
        }

        if (is_ftdx3000dm)      /* No separate rig->caps for this rig :-( */
        {
            fpf = (int)((val.f * 50.0f) + 0.5f);
        }
        else
        {
            fpf = (int)((val.f / level_info->step.f) + 0.5f);
        }

        SNPRINTF(priv->cmd_str, sizeof(priv->cmd_str), "PC%03d%c", fpf, cat_term);
        break;

    case RIG_LEVEL_AF:
        if (!newcat_valid_command(rig, "AG"))
        {
            RETURNFUNC(-RIG_ENAVAIL);
        }

        fpf = (int)((val.f / level_info->step.f) + 0.5f);

        if (is_ftdx10) { main_sub_vfo = '0'; }

        SNPRINTF(priv->cmd_str, sizeof(priv->cmd_str), "AG%c%03d%c", main_sub_vfo, fpf,
                 cat_term);
        break;

    case RIG_LEVEL_AGC:
        if (!newcat_valid_command(rig, "GT"))
        {
            RETURNFUNC(-RIG_ENAVAIL);
        }

        switch (val.i)
        {
        case RIG_AGC_OFF:
            SNPRINTF(priv->cmd_str, sizeof(priv->cmd_str), "GT00;");
            break;

        case RIG_AGC_FAST:
            SNPRINTF(priv->cmd_str, sizeof(priv->cmd_str), "GT01;");
            break;

        case RIG_AGC_MEDIUM:
            SNPRINTF(priv->cmd_str, sizeof(priv->cmd_str), "GT02;");
            break;

        case RIG_AGC_SLOW:
            SNPRINTF(priv->cmd_str, sizeof(priv->cmd_str), "GT03;");
            break;

        case RIG_AGC_AUTO:
            SNPRINTF(priv->cmd_str, sizeof(priv->cmd_str), "GT04;");
            break;

        default:
            RETURNFUNC(-RIG_EINVAL);
        }

        if (rig->caps->targetable_vfo & RIG_TARGETABLE_LEVEL && !is_ftdx10 && !is_ft710)
        {
            priv->cmd_str[2] = main_sub_vfo;
        }

        break;

    case RIG_LEVEL_IF:
    {
        pbwidth_t width;
        rmode_t mode = 0;

        if (!newcat_valid_command(rig, "IS"))
        {
            RETURNFUNC(-RIG_ENAVAIL);
        }

        if (is_ft991 || is_ftdx3000 || is_ftdx3000dm || is_ftdx5000 || is_ftdx101d
                || is_ftdx101mp)
        {
            newcat_get_mode(rig, vfo, &mode, &width);
        }

        rig_debug(RIG_DEBUG_TRACE, "%s: LEVEL_IF val.i=%d\n", __func__, val.i);

        if (abs(val.i) > rig->caps->max_ifshift)
        {
            if (val.i > 0)
            {
                val.i = rig->caps->max_ifshift;
            }
            else
            {
                val.i = rig->caps->max_ifshift * -1;
            }
        }

        if (is_ftdx101d || is_ftdx101mp)
        {
            SNPRINTF(priv->cmd_str, sizeof(priv->cmd_str), "IS%c0%+.4d%c", main_sub_vfo,
                     val.i, cat_term);
        }
        else if (is_ftdx10 || is_ft710)
        {
            SNPRINTF(priv->cmd_str, sizeof(priv->cmd_str), "IS00%+.4d%c",
                     val.i, cat_term);
        }
        else if (is_ft891)
        {
            SNPRINTF(priv->cmd_str, sizeof(priv->cmd_str), "IS0%d%+.4d%c",
                     val.i == 0 ? 0 : 1,
                     val.i, cat_term);
        }
        else
        {
            SNPRINTF(priv->cmd_str, sizeof(priv->cmd_str), "IS%c%+.4d%c", main_sub_vfo,
                     val.i, cat_term);
        }

        if (rig->caps->targetable_vfo & RIG_TARGETABLE_LEVEL && !is_ft2000
                && !is_ftdx10 && !is_ft710)
        {
            priv->cmd_str[2] = main_sub_vfo;
        }

        // Some Yaesu rigs reject this command in AM/FM modes
        if (is_ft991 || is_ftdx3000 || is_ftdx3000dm || is_ftdx5000 || is_ftdx101d
                || is_ftdx101mp)
        {
            if (mode & RIG_MODE_AM || mode & RIG_MODE_FM || mode & RIG_MODE_AMN
                    || mode & RIG_MODE_FMN)
            {
                priv->question_mark_response_means_rejected = 1;
            }
        }

        break;
    }

    case RIG_LEVEL_CWPITCH:
    {
        int kp;

        if (!newcat_valid_command(rig, "KP"))
        {
            RETURNFUNC(-RIG_ENAVAIL);
        }

        // Most Yaesu rigs seem to use range of 0-75 to represent pitch of 300..1050 Hz in 10 Hz steps
        kp = (val.i - level_info->min.i + (level_info->step.i / 2)) /
             level_info->step.i;

        SNPRINTF(priv->cmd_str, sizeof(priv->cmd_str), "KP%02d%c", kp, cat_term);
        break;
    }

    case RIG_LEVEL_KEYSPD:
        if (!newcat_valid_command(rig, "KS"))
        {
            RETURNFUNC(-RIG_ENAVAIL);
        }

        SNPRINTF(priv->cmd_str, sizeof(priv->cmd_str), "KS%03d%c", val.i, cat_term);

        break;

    case RIG_LEVEL_MICGAIN:
    {
        pbwidth_t width;
        rmode_t mode = 0;

        if (!newcat_valid_command(rig, "MG"))
        {
            RETURNFUNC(-RIG_ENAVAIL);
        }

        rmode_t exclude = RIG_MODE_CW | RIG_MODE_CWR | RIG_MODE_RTTY | RIG_MODE_RTTYR;

        if ((rig->state.tx_vfo == RIG_VFO_A && (rig->state.cache.modeMainA & exclude))
                || (rig->state.tx_vfo == RIG_VFO_B && (rig->state.cache.modeMainB & exclude))
                || (rig->state.tx_vfo == RIG_VFO_C && (rig->state.cache.modeMainC & exclude)))
        {
            rig_debug(RIG_DEBUG_VERBOSE, "%s: rig cannot set MG in CW/RTTY modes\n",
                      __func__);
            return RIG_OK;
        }


        if (is_ft991 || is_ft710 || is_ftdx3000 || is_ftdx3000dm || is_ftdx5000
                || is_ftdx101d
                || is_ftdx101mp)
        {
            newcat_get_mode(rig, vfo, &mode, &width);
        }

        fpf = (int)((val.f / level_info->step.f) + 0.5f);

        SNPRINTF(priv->cmd_str, sizeof(priv->cmd_str), "MG%03d%c", fpf, cat_term);

        // Some Yaesu rigs reject this command in RTTY modes
        if (is_ft991 || is_ft710 || is_ftdx3000 || is_ftdx3000dm || is_ftdx5000
                || is_ftdx101d
                || is_ftdx101mp)
        {
            if (mode & RIG_MODE_RTTY || mode & RIG_MODE_RTTYR)
            {
                priv->question_mark_response_means_rejected = 1;
            }
        }

        break;
    }

    case RIG_LEVEL_METER:
        if (!newcat_valid_command(rig, "MS"))
        {
            RETURNFUNC(-RIG_ENAVAIL);
        }

        if (is_ftdx101d
                || is_ftdx101mp) // new format for the command with VFO selection
        {
            format = "MS0%d;";

            if (vfo == RIG_VFO_SUB)
            {
                format = "MS1%d;";
            }
        }
        else if (is_ftdx10)
        {
            format = "MS%d0;";
        }
        else
        {
            format = "MS%d;";
        }

        rig_debug(RIG_DEBUG_TRACE, "%s: format=%s\n", __func__, format);

        switch (val.i)
        {
        case RIG_METER_ALC: SNPRINTF(priv->cmd_str, sizeof(priv->cmd_str), format, 1);
            break;

        case RIG_METER_PO:
            if (newcat_is_rig(rig, RIG_MODEL_FT950))
            {
                RETURNFUNC(RIG_OK);
            }
            else
            {
                SNPRINTF(priv->cmd_str, sizeof(priv->cmd_str), format, 2);
            }

            break;

        case RIG_METER_SWR:  SNPRINTF(priv->cmd_str, sizeof(priv->cmd_str), format, 3);
            break;

        case RIG_METER_COMP: SNPRINTF(priv->cmd_str, sizeof(priv->cmd_str), format, 0);
            break;

        case RIG_METER_IC:   SNPRINTF(priv->cmd_str, sizeof(priv->cmd_str), format, 4);
            break;

        case RIG_METER_VDD:  SNPRINTF(priv->cmd_str, sizeof(priv->cmd_str), format, 5);
            break;

            rig_debug(RIG_DEBUG_ERR, "%s: unknown val.i=%d\n", __func__, val.i);

        default: RETURNFUNC(-RIG_EINVAL);
        }

        break;

    case RIG_LEVEL_PREAMP:
        if (!newcat_valid_command(rig, "PA"))
        {
            RETURNFUNC(-RIG_ENAVAIL);
        }

        if (val.i == 0)
        {
            SNPRINTF(priv->cmd_str, sizeof(priv->cmd_str), "PA00%c", cat_term);

            if (rig->caps->targetable_vfo & RIG_TARGETABLE_LEVEL && !is_ft2000
                    && !is_ftdx10 && !is_ft710)
            {
                priv->cmd_str[2] = main_sub_vfo;
            }

            break;
        }

        priv->cmd_str[0] = '\0';

        for (i = 0; state->preamp[i] != RIG_DBLST_END; i++)
        {
            if (state->preamp[i] == val.i)
            {
                SNPRINTF(priv->cmd_str, sizeof(priv->cmd_str), "PA0%d%c", i + 1, cat_term);
                break;
            }
        }

        if (strlen(priv->cmd_str) == 0)
        {
            RETURNFUNC(-RIG_EINVAL);
        }

        if (rig->caps->targetable_vfo & RIG_TARGETABLE_LEVEL  && !is_ft2000
                && !is_ftdx10 && !is_ft710)
        {
            priv->cmd_str[2] = main_sub_vfo;
        }

        break;

    case RIG_LEVEL_ATT:
        if (!newcat_valid_command(rig, "RA"))
        {
            RETURNFUNC(-RIG_ENAVAIL);
        }

        if (val.i == 0)
        {
            SNPRINTF(priv->cmd_str, sizeof(priv->cmd_str), "RA00%c", cat_term);

            if (rig->caps->targetable_vfo & RIG_TARGETABLE_LEVEL && !is_ft2000
                    && !is_ftdx10 && !is_ft710)
            {
                priv->cmd_str[2] = main_sub_vfo;
            }

            break;
        }

        priv->cmd_str[0] = '\0';

        for (i = 0; state->attenuator[i] != RIG_DBLST_END; i++)
        {
            if (state->attenuator[i] == val.i)
            {
                SNPRINTF(priv->cmd_str, sizeof(priv->cmd_str), "RA0%d%c", i + 1, cat_term);
                break;
            }
        }

        if (strlen(priv->cmd_str) == 0)
        {
            RETURNFUNC(-RIG_EINVAL);
        }

        if (rig->caps->targetable_vfo & RIG_TARGETABLE_LEVEL && !is_ft2000
                && !is_ftdx10 && !is_ft710)
        {
            priv->cmd_str[2] = main_sub_vfo;
        }

        break;

    case RIG_LEVEL_RF:
        if (!newcat_valid_command(rig, "RG"))
        {
            RETURNFUNC(-RIG_ENAVAIL);
        }

        fpf = (int)((val.f / level_info->step.f) + 0.5f);

        if (is_ftdx10) { main_sub_vfo = '0'; }

        SNPRINTF(priv->cmd_str, sizeof(priv->cmd_str), "RG%c%03d%c", main_sub_vfo, fpf,
                 cat_term);
        break;

    case RIG_LEVEL_NR:
        if (!newcat_valid_command(rig, "RL"))
        {
            RETURNFUNC(-RIG_ENAVAIL);
        }

        fpf = (int)((val.f / level_info->step.f) + 0.5);

        if (newcat_is_rig(rig, RIG_MODEL_FT450))
        {
            if (fpf < 1)
            {
                fpf = 1;
            }

            if (fpf > 11)
            {
                fpf = 11;
            }

            SNPRINTF(priv->cmd_str, sizeof(priv->cmd_str), "RL0%02d%c", fpf, cat_term);
        }
        else
        {
            if (is_ft991)
            {
                if (fpf > 15) { fpf = 15; }

                if (fpf < 1) { fpf = 1; }
            }
            else
            {
                if (fpf > 15) { fpf = 10; }
            }

            SNPRINTF(priv->cmd_str, sizeof(priv->cmd_str), "RL0%02d%c", fpf, cat_term);

            if (rig->caps->targetable_vfo & RIG_TARGETABLE_LEVEL && !is_ft2000
                    && !is_ftdx10 && !is_ft710)
            {
                priv->cmd_str[2] = main_sub_vfo;
            }
        }

        break;

    case RIG_LEVEL_COMP:
        if (!newcat_valid_command(rig, "PL"))
        {
            RETURNFUNC(-RIG_ENAVAIL);
        }

        fpf = (int)((val.f / level_info->step.f) + 0.5f);

        SNPRINTF(priv->cmd_str, sizeof(priv->cmd_str), "PL%03d%c", fpf, cat_term);
        break;

    case RIG_LEVEL_BKINDL:
    {
        int millis;
        value_t keyspd;

        if (!newcat_valid_command(rig, "SD"))
        {
            RETURNFUNC(-RIG_ENAVAIL);
        }

        // Convert 10/ths of dots to milliseconds using the current key speed
        err = newcat_get_level(rig, vfo, RIG_LEVEL_KEYSPD, &keyspd);

        if (err != RIG_OK)
        {
            RETURNFUNC(err);
        }

        millis = dot10ths_to_millis(val.i, keyspd.i);

        if (is_ftdx101d || is_ftdx101mp || is_ftdx10 || is_ft710)
        {
            if (millis <= 30) { SNPRINTF(priv->cmd_str, sizeof(priv->cmd_str), "SD00;"); }
            else if (millis <= 50) { SNPRINTF(priv->cmd_str, sizeof(priv->cmd_str), "SD01;"); }
            else if (millis <= 100) { SNPRINTF(priv->cmd_str, sizeof(priv->cmd_str), "SD02;"); }
            else if (millis <= 150) { SNPRINTF(priv->cmd_str, sizeof(priv->cmd_str), "SD03;"); }
            else if (millis <= 200) { SNPRINTF(priv->cmd_str, sizeof(priv->cmd_str), "SD04;"); }
            else if (millis <= 250) { SNPRINTF(priv->cmd_str, sizeof(priv->cmd_str), "SD05;"); }
            else if (millis > 2900) { SNPRINTF(priv->cmd_str, sizeof(priv->cmd_str), "SD33;"); }
            else
            {
                // This covers 300-2900 06-32
                SNPRINTF(priv->cmd_str, sizeof(priv->cmd_str), "SD%02d;",
                         6 + ((millis - 300) / 100));
            }
        }
        else if (is_ftdx5000)
        {
            if (millis < 20)
            {
                millis = 20;
            }

            if (millis > 5000)
            {
                millis = 5000;
            }

            SNPRINTF(priv->cmd_str, sizeof(priv->cmd_str), "SD%04d%c", millis, cat_term);
        }
        else if (is_ft950 || is_ft450 || is_ft891 || is_ft991 || is_ftdx1200
                 || is_ftdx3000 || is_ftdx3000dm)
        {
            if (millis < 30)
            {
                millis = 30;
            }

            if (millis > 3000)
            {
                millis = 3000;
            }

            SNPRINTF(priv->cmd_str, sizeof(priv->cmd_str), "SD%04d%c", millis, cat_term);
        }
        else if (is_ft2000 || is_ftdx9000)
        {
            if (millis < 0)
            {
                millis = 0;
            }

            if (millis > 5000)
            {
                millis = 5000;
            }

            SNPRINTF(priv->cmd_str, sizeof(priv->cmd_str), "SD%04d%c", millis, cat_term);
        }
        else // default
        {
            if (millis < 1)
            {
                millis = 1;
            }

            if (millis > 5000)
            {
                millis = 5000;
            }

            SNPRINTF(priv->cmd_str, sizeof(priv->cmd_str), "SD%04d%c", millis, cat_term);
        }

        break;
    }

    case RIG_LEVEL_SQL:
        if (!newcat_valid_command(rig, "SQ"))
        {
            RETURNFUNC(-RIG_ENAVAIL);
        }

        fpf = (int)((val.f / level_info->step.f) + 0.5f);
        SNPRINTF(priv->cmd_str, sizeof(priv->cmd_str), "SQ%c%03d%c", main_sub_vfo, fpf,
                 cat_term);

        if (rig->caps->targetable_vfo & RIG_TARGETABLE_LEVEL && !is_ftdx10 && !is_ft710)
        {
            priv->cmd_str[2] = main_sub_vfo;
        }

        break;

    case RIG_LEVEL_VOXDELAY:
        if (!newcat_valid_command(rig, "VD"))
        {
            RETURNFUNC(-RIG_ENAVAIL);
        }

        /* VOX delay, api int (tenth of seconds), ms for rig */
        val.i = val.i * 100;
        rig_debug(RIG_DEBUG_TRACE, "%s: vali=%d\n", __func__, val.i);

        if (is_ft950 || is_ft450 || is_ftdx1200)
        {
            if (val.i < 100)         /* min is 30ms but spec is 100ms Unit Intervals */
            {
                val.i = 30;
            }

            if (val.i > 3000)
            {
                val.i = 3000;
            }

            SNPRINTF(priv->cmd_str, sizeof(priv->cmd_str), "VD%04d%c", val.i, cat_term);
        }
        else if (is_ftdx101d || is_ftdx101mp || is_ftdx10
                 || is_ft710) // new lookup table argument
        {
            rig_debug(RIG_DEBUG_TRACE, "%s: ft101 #1 val.i=%d\n", __func__, val.i);

            if (val.i == 0) { ; }
            else if (val.i <= 100) { val.i = 2; }
            else if (val.i <= 200) { val.i = 4; }
            else if (val.i > 3000) { val.i = 33; }
            else { val.i = (val.i - 300) / 100 + 6; }

            rig_debug(RIG_DEBUG_TRACE, "%s: ftdx101/ftdx10 #1 val.i=%d\n", __func__, val.i);

            SNPRINTF(priv->cmd_str, sizeof(priv->cmd_str), "VD%02d%c", val.i, cat_term);
        }
        else if (rig->caps->targetable_vfo & RIG_TARGETABLE_MODE)
        {
            if (val.i < 0)
            {
                val.i = 0;
            }

            if (val.i > 5000)
            {
                val.i = 5000;
            }

            SNPRINTF(priv->cmd_str, sizeof(priv->cmd_str), "VD%04d%c", val.i, cat_term);
        }

        else
        {
            SNPRINTF(priv->cmd_str, sizeof(priv->cmd_str), "VD%04d%c", val.i, cat_term);
        }

        break;

    case RIG_LEVEL_VOXGAIN:
        if (!newcat_valid_command(rig, "VG"))
        {
            RETURNFUNC(-RIG_ENAVAIL);
        }

        fpf = (int)((val.f / level_info->step.f) + 0.5f);
        SNPRINTF(priv->cmd_str, sizeof(priv->cmd_str), "VG%03d%c", fpf, cat_term);
        break;

    case RIG_LEVEL_ANTIVOX:
        fpf = (int)((val.f / level_info->step.f) + 0.5f);

        if (is_ftdx101d || is_ftdx101mp || is_ftdx10 || is_ft710)
        {
            SNPRINTF(priv->cmd_str, sizeof(priv->cmd_str), "AV%03d%c", fpf, cat_term);
        }
        else if (is_ftdx5000)
        {
            SNPRINTF(priv->cmd_str, sizeof(priv->cmd_str), "EX176%03d%c", fpf, cat_term);
        }
        else if (is_ftdx3000 || is_ftdx3000dm || is_ftdx1200)
        {
            SNPRINTF(priv->cmd_str, sizeof(priv->cmd_str), "EX183%03d%c", fpf, cat_term);
        }
        else if (is_ft991)
        {
            SNPRINTF(priv->cmd_str, sizeof(priv->cmd_str), "EX145%03d%c", fpf, cat_term);
        }
        else if (is_ft891)
        {
            SNPRINTF(priv->cmd_str, sizeof(priv->cmd_str), "EX1619%03d%c", fpf, cat_term);
        }
        else if (is_ft950)
        {
            SNPRINTF(priv->cmd_str, sizeof(priv->cmd_str), "EX117%03d%c", fpf, cat_term);
        }
        else if (is_ft2000)
        {
            SNPRINTF(priv->cmd_str, sizeof(priv->cmd_str), "EX042%03d%c", fpf, cat_term);
        }
        else
        {
            RETURNFUNC(-RIG_EINVAL);
        }

        break;

    case RIG_LEVEL_NOTCHF:
        if (!newcat_valid_command(rig, "BP"))
        {
            RETURNFUNC(-RIG_ENAVAIL);
        }

        val.i = val.i / 10;

        if (is_ftdx9000)
        {
            if (val.i < 0)
            {
                val.i = 0;
            }
        }
        else
        {
            if (val.i < 1)
            {
                val.i = 1;
            }
        }

        if (is_ft891 || is_ft991 || is_ftdx101d || is_ftdx101mp || is_ftdx10)
        {
            if (val.i > 320)
            {
                val.i = 320;
            }
        }

        if (is_ft950 || is_ftdx9000)
        {
            if (val.i > 300)
            {
                val.i = 300;
            }
        }
        else
        {
            if (val.i > 400)
            {
                val.i = 400;
            }
        }

        SNPRINTF(priv->cmd_str, sizeof(priv->cmd_str), "BP01%03d%c", val.i, cat_term);

        if (is_ftdx9000)
        {
            SNPRINTF(priv->cmd_str, sizeof(priv->cmd_str), "BP%03d%c", val.i, cat_term);
        }
        else if (rig->caps->targetable_vfo & RIG_TARGETABLE_LEVEL && !is_ft2000
                 && !is_ftdx10 && !is_ft710)
        {
            priv->cmd_str[2] = main_sub_vfo;
        }

        break;

    case RIG_LEVEL_MONITOR_GAIN:
        if (!newcat_valid_command(rig, "ML"))
        {
            RETURNFUNC(-RIG_ENAVAIL);
        }

        fpf = (int)((val.f / level_info->step.f) + 0.5f);

        if (is_ftdx9000)
        {
            SNPRINTF(priv->cmd_str, sizeof(priv->cmd_str), "ML%03d%c", fpf, cat_term);
        }
        else
        {
            SNPRINTF(priv->cmd_str, sizeof(priv->cmd_str), "ML1%03d%c", fpf, cat_term);
        }

        break;

    case RIG_LEVEL_BAND_SELECT:
        if (newcat_valid_command(rig, "BS"))
        {
            int band = band2rig((hamlib_band_t)val.i);

            if (band < 0)
            {
                RETURNFUNC(-RIG_EINVAL);
            }

            SNPRINTF(priv->cmd_str, sizeof(priv->cmd_str), "BS%02d%c", band, cat_term);
        }

        break;

    case RIG_LEVEL_NB:
        if (!newcat_valid_command(rig, "NL"))
        {
            RETURNFUNC(-RIG_ENAVAIL);
        }

        // Do not scale the value, level maximum value is set to 10
        fpf = val.f;

        if (fpf < 0)
        {
            fpf = 0;
        }

        if (fpf > 10)
        {
            fpf = 10;
        }

        SNPRINTF(priv->cmd_str, sizeof(priv->cmd_str), "NL00%02d%c", fpf, cat_term);

        if (rig->caps->targetable_vfo & RIG_TARGETABLE_LEVEL && !is_ftdx10 && !is_ft710
                && !is_ftdx101mp)
        {
            priv->cmd_str[2] = main_sub_vfo;
        }

        break;

    case RIG_LEVEL_USB_AF:
        if (is_ftdx101d || is_ftdx101mp)
        {
            rmode_t curmode = rig->state.current_vfo == RIG_VFO_A ?
                              rig->state.cache.modeMainA : rig->state.cache.modeMainB;
            float valf = val.f / level_info->step.f;

            switch (curmode)
            {
            case RIG_MODE_USB:
            case RIG_MODE_LSB:
                SNPRINTF(priv->cmd_str, sizeof(priv->cmd_str), "EX010113%03.0f%c", valf,
                         cat_term);
                break;

            case RIG_MODE_AM:
                SNPRINTF(priv->cmd_str, sizeof(priv->cmd_str), "EX010214%03.0f%c", valf,
                         cat_term);
                break;

            case RIG_MODE_FM:
            case RIG_MODE_FMN:
                SNPRINTF(priv->cmd_str, sizeof(priv->cmd_str), "EX010313%03.0f%c", valf,
                         cat_term);
                break;

            case RIG_MODE_PKTFM:  // is this the right place for this?
            case RIG_MODE_PKTFMN: // is this the right place for this?
            case RIG_MODE_PKTUSB:
            case RIG_MODE_PKTLSB:
                SNPRINTF(priv->cmd_str, sizeof(priv->cmd_str), "EX010415%03.0f%c", valf,
                         cat_term);
                break;

            default:
                rig_debug(RIG_DEBUG_ERR, "%s: unknown how to set USB_AF for mode=%s\n",
                          __func__, rig_strrmode(curmode));
                RETURNFUNC(-RIG_EINVAL);
            }
        }

        break;

    default:
        RETURNFUNC(-RIG_EINVAL);
    }

    err = newcat_set_cmd(rig);

    // Clear flag after executing command
    priv->question_mark_response_means_rejected = 0;

    RETURNFUNC(err);
}


int newcat_get_level(RIG *rig, vfo_t vfo, setting_t level, value_t *val)
{
    struct rig_state *state = &rig->state;
    struct newcat_priv_data *priv = (struct newcat_priv_data *)rig->state.priv;
    int err;
    int ret_data_len;
    char *retlvl;
    int retlvl_len;
    char main_sub_vfo = '0';
    int i;
    gran_t *level_info;

    ENTERFUNC;

    /* Set Main or SUB vfo */
    err = newcat_set_vfo_from_alias(rig, &vfo);

    if (err < 0)
    {
        RETURNFUNC(err);
    }

    if (rig->caps->targetable_vfo & RIG_TARGETABLE_LEVEL)
    {
        main_sub_vfo = (RIG_VFO_B == vfo || RIG_VFO_SUB == vfo) ? '1' : '0';
    }

    level_info = &rig->caps->level_gran[rig_setting2idx(level)];

    switch (level)
    {
    case RIG_LEVEL_RFPOWER:
        if (!newcat_valid_command(rig, "PC"))
        {
            RETURNFUNC(-RIG_ENAVAIL);
        }

        SNPRINTF(priv->cmd_str, sizeof(priv->cmd_str), "PC%c", cat_term);
        break;

    case RIG_LEVEL_PREAMP:
        if (!newcat_valid_command(rig, "PA"))
        {
            RETURNFUNC(-RIG_ENAVAIL);
        }

        SNPRINTF(priv->cmd_str, sizeof(priv->cmd_str), "PA0%c", cat_term);

        if (rig->caps->targetable_vfo & RIG_TARGETABLE_LEVEL && !is_ft2000
                && !is_ftdx10 && !is_ft710)
        {
            priv->cmd_str[2] = main_sub_vfo;
        }

        break;

    case RIG_LEVEL_AF:
        if (!newcat_valid_command(rig, "AG"))
        {
            RETURNFUNC(-RIG_ENAVAIL);
        }

        if (is_ftdx10) { main_sub_vfo = '0'; }

        SNPRINTF(priv->cmd_str, sizeof(priv->cmd_str), "AG%c%c", main_sub_vfo,
                 cat_term);

        if (rig->caps->targetable_vfo & RIG_TARGETABLE_LEVEL && !is_ftdx10 && !is_ft710)
        {
            priv->cmd_str[2] = main_sub_vfo;
        }

        break;

    case RIG_LEVEL_AGC:
        if (!newcat_valid_command(rig, "GT"))
        {
            RETURNFUNC(-RIG_ENAVAIL);
        }

        SNPRINTF(priv->cmd_str, sizeof(priv->cmd_str), "GT%c%c", main_sub_vfo,
                 cat_term);

        if (rig->caps->targetable_vfo & RIG_TARGETABLE_LEVEL && !is_ftdx10 && !is_ft710)
        {
            priv->cmd_str[2] = main_sub_vfo;
        }

        break;

    case RIG_LEVEL_IF:
    {
        pbwidth_t width;
        rmode_t mode = 0;

        if (!newcat_valid_command(rig, "IS"))
        {
            RETURNFUNC(-RIG_ENAVAIL);
        }

        if (is_ft991 || is_ftdx3000 || is_ftdx3000dm || is_ftdx5000 || is_ftdx101d
                || is_ftdx101mp)
        {
            newcat_get_mode(rig, vfo, &mode, &width);
        }

        SNPRINTF(priv->cmd_str, sizeof(priv->cmd_str), "IS%c%c", main_sub_vfo,
                 cat_term);

        if (rig->caps->targetable_vfo & RIG_TARGETABLE_LEVEL && !is_ft2000
                && !is_ftdx10 && !is_ft710)
        {
            priv->cmd_str[2] = main_sub_vfo;
        }

        // Some Yaesu rigs reject this command in AM/FM modes
        if (is_ft991 || is_ftdx3000 || is_ftdx3000dm || is_ftdx5000 || is_ftdx101d
                || is_ftdx101mp)
        {
            if (mode & RIG_MODE_AM || mode & RIG_MODE_FM || mode & RIG_MODE_AMN
                    || mode & RIG_MODE_FMN)
            {
                priv->question_mark_response_means_rejected = 1;
            }
        }

        break;
    }

    case RIG_LEVEL_CWPITCH:
        if (!newcat_valid_command(rig, "KP"))
        {
            RETURNFUNC(-RIG_ENAVAIL);
        }

        SNPRINTF(priv->cmd_str, sizeof(priv->cmd_str), "KP%c", cat_term);
        break;

    case RIG_LEVEL_KEYSPD:
        if (!newcat_valid_command(rig, "KS"))
        {
            RETURNFUNC(-RIG_ENAVAIL);
        }

        SNPRINTF(priv->cmd_str, sizeof(priv->cmd_str), "KS%c", cat_term);
        break;

    case RIG_LEVEL_MICGAIN:
    {
        pbwidth_t width;
        rmode_t mode = 0;

        if (!newcat_valid_command(rig, "MG"))
        {
            RETURNFUNC(-RIG_ENAVAIL);
        }

        rmode_t exclude = RIG_MODE_CW | RIG_MODE_CWR | RIG_MODE_RTTY | RIG_MODE_RTTYR;

        if ((rig->state.tx_vfo == RIG_VFO_A && (rig->state.cache.modeMainA & exclude))
                || (rig->state.tx_vfo == RIG_VFO_B && (rig->state.cache.modeMainB & exclude))
                || (rig->state.tx_vfo == RIG_VFO_C && (rig->state.cache.modeMainC & exclude)))
        {
            rig_debug(RIG_DEBUG_VERBOSE, "%s: rig cannot read MG in CW/RTTY modes\n",
                      __func__);
            return RIG_OK;
        }

        if (is_ft991 || is_ft710 || is_ftdx3000 || is_ftdx3000dm || is_ftdx5000
                || is_ftdx101d
                || is_ftdx101mp)
        {
            newcat_get_mode(rig, vfo, &mode, &width);
        }

        SNPRINTF(priv->cmd_str, sizeof(priv->cmd_str), "MG%c", cat_term);

        // Some Yaesu rigs reject this command in RTTY modes
        if (is_ft991 || is_ft710 || is_ftdx3000 || is_ftdx3000dm || is_ftdx5000
                || is_ftdx101d
                || is_ftdx101mp)
        {
            if (mode & RIG_MODE_RTTY || mode & RIG_MODE_RTTYR)
            {
                priv->question_mark_response_means_rejected = 1;
            }
        }

        break;
    }

    case RIG_LEVEL_METER:
        if (!newcat_valid_command(rig, "MS"))
        {
            RETURNFUNC(-RIG_ENAVAIL);
        }

        SNPRINTF(priv->cmd_str, sizeof(priv->cmd_str), "MS%c", cat_term);
        break;

    case RIG_LEVEL_ATT:
        if (!newcat_valid_command(rig, "RA"))
        {
            RETURNFUNC(-RIG_ENAVAIL);
        }

        SNPRINTF(priv->cmd_str, sizeof(priv->cmd_str), "RA0%c", cat_term);

        if (rig->caps->targetable_vfo & RIG_TARGETABLE_LEVEL && !is_ft2000
                && !is_ftdx10 && !is_ft710)
        {
            priv->cmd_str[2] = main_sub_vfo;
        }

        break;

    case RIG_LEVEL_RF:
        if (!newcat_valid_command(rig, "RG"))
        {
            RETURNFUNC(-RIG_ENAVAIL);
        }

        SNPRINTF(priv->cmd_str, sizeof(priv->cmd_str), "RG%c%c", main_sub_vfo,
                 cat_term);
        break;

    case RIG_LEVEL_COMP:
        if (!newcat_valid_command(rig, "PL"))
        {
            RETURNFUNC(-RIG_ENAVAIL);
        }

        SNPRINTF(priv->cmd_str, sizeof(priv->cmd_str), "PL%c", cat_term);
        break;

    case RIG_LEVEL_NR:
        if (!newcat_valid_command(rig, "RL"))
        {
            RETURNFUNC(-RIG_ENAVAIL);
        }

        SNPRINTF(priv->cmd_str, sizeof(priv->cmd_str), "RL0%c", cat_term);

        if (rig->caps->targetable_vfo & RIG_TARGETABLE_LEVEL && !is_ft2000
                && !is_ftdx10 && !is_ft710)
        {
            priv->cmd_str[2] = main_sub_vfo;
        }

        break;

    case RIG_LEVEL_BKINDL:
        if (!newcat_valid_command(rig, "SD"))
        {
            RETURNFUNC(-RIG_ENAVAIL);
        }

        SNPRINTF(priv->cmd_str, sizeof(priv->cmd_str), "SD%c", cat_term);
        break;

    case RIG_LEVEL_SQL:
        if (!newcat_valid_command(rig, "SQ"))
        {
            RETURNFUNC(-RIG_ENAVAIL);
        }

        SNPRINTF(priv->cmd_str, sizeof(priv->cmd_str), "SQ%c%c", main_sub_vfo,
                 cat_term);

        if (rig->caps->targetable_vfo & RIG_TARGETABLE_LEVEL && !is_ftdx10 && !is_ft710)
        {
            priv->cmd_str[2] = main_sub_vfo;
        }

        break;

    case RIG_LEVEL_VOXDELAY:

        /* VOX delay, arg int (tenth of seconds) */
        if (!newcat_valid_command(rig, "VD"))
        {
            RETURNFUNC(-RIG_ENAVAIL);
        }

        SNPRINTF(priv->cmd_str, sizeof(priv->cmd_str), "VD%c", cat_term);
        break;

    case RIG_LEVEL_VOXGAIN:
        if (!newcat_valid_command(rig, "VG"))
        {
            RETURNFUNC(-RIG_ENAVAIL);
        }

        SNPRINTF(priv->cmd_str, sizeof(priv->cmd_str), "VG%c", cat_term);
        break;

    case RIG_LEVEL_NB:
        if (!newcat_valid_command(rig, "NL"))
        {
            RETURNFUNC(-RIG_ENAVAIL);
        }

        SNPRINTF(priv->cmd_str, sizeof(priv->cmd_str), "NL0%c", cat_term);

        if (rig->caps->targetable_vfo & RIG_TARGETABLE_LEVEL && !is_ftdx10 && !is_ft710
                && !is_ftdx101mp)
        {
            priv->cmd_str[2] = main_sub_vfo;
        }

        break;

    /*
     * Read only levels
     */
    case RIG_LEVEL_STRENGTH:
    case RIG_LEVEL_RAWSTR:
        if (!newcat_valid_command(rig, "SM"))
        {
            RETURNFUNC(-RIG_ENAVAIL);
        }

        if (is_ftdx10) { main_sub_vfo = '0'; }

        SNPRINTF(priv->cmd_str, sizeof(priv->cmd_str), "SM%c%c", main_sub_vfo,
                 cat_term);
        break;

    case RIG_LEVEL_SWR:
        if (!newcat_valid_command(rig, "RM"))
        {
            RETURNFUNC(-RIG_ENAVAIL);
        }

        if (is_ftdx9000)
        {
            SNPRINTF(priv->cmd_str, sizeof(priv->cmd_str), "RM09%c", cat_term);
        }
        else if (is_ftdx3000 || is_ftdx3000dm || is_ftdx5000)
        {
            // The 3000 has to use the meter read for SWR when the tuner is on
            // We'll assume the 5000 is the same way for now
            // Also need to ensure SWR is selected for the meter
            int tuner;
            value_t meter;
            newcat_get_func(rig, RIG_VFO_A, RIG_FUNC_TUNER, &tuner);
            newcat_get_level(rig, RIG_VFO_A, RIG_LEVEL_METER, &meter);

            if (tuner && meter.i != RIG_METER_SWR)
            {
                RETURNFUNC(-RIG_ENAVAIL); // if meter not SWR can't read SWR
            }

            SNPRINTF(priv->cmd_str, sizeof(priv->cmd_str), "RM%c%c", (tuner
                     && meter.i == RIG_METER_SWR) ? '2' : '6',
                     cat_term);
        }
        else
        {
            SNPRINTF(priv->cmd_str, sizeof(priv->cmd_str), "RM6%c", cat_term);
        }

        break;

    case RIG_LEVEL_ALC:
        if (!newcat_valid_command(rig, "RM"))
        {
            RETURNFUNC(-RIG_ENAVAIL);
        }

        if (is_ftdx9000)
        {
            SNPRINTF(priv->cmd_str, sizeof(priv->cmd_str), "RM07%c", cat_term);
        }
        else
        {
            SNPRINTF(priv->cmd_str, sizeof(priv->cmd_str), "RM4%c", cat_term);
        }

        break;

    case RIG_LEVEL_RFPOWER_METER:
    case RIG_LEVEL_RFPOWER_METER_WATTS:
        if (!newcat_valid_command(rig, "RM"))
        {
            RETURNFUNC(-RIG_ENAVAIL);
        }

        if (is_ftdx9000)
        {
            SNPRINTF(priv->cmd_str, sizeof(priv->cmd_str), "RM08%c", cat_term);
        }
        else
        {
            SNPRINTF(priv->cmd_str, sizeof(priv->cmd_str), "RM5%c", cat_term);
        }

        break;

    case RIG_LEVEL_COMP_METER:
        if (!newcat_valid_command(rig, "RM"))
        {
            RETURNFUNC(-RIG_ENAVAIL);
        }

        if (is_ftdx9000)
        {
            SNPRINTF(priv->cmd_str, sizeof(priv->cmd_str), "RM06%c", cat_term);
        }
        else
        {
            SNPRINTF(priv->cmd_str, sizeof(priv->cmd_str), "RM3%c", cat_term);
        }

        break;

    case RIG_LEVEL_VD_METER:
        if (!newcat_valid_command(rig, "RM"))
        {
            RETURNFUNC(-RIG_ENAVAIL);
        }

        if (is_ftdx9000)
        {
            SNPRINTF(priv->cmd_str, sizeof(priv->cmd_str), "RM11%c", cat_term);
        }
        else
        {
            SNPRINTF(priv->cmd_str, sizeof(priv->cmd_str), "RM8%c", cat_term);
        }

        break;

    case RIG_LEVEL_ID_METER:
        if (!newcat_valid_command(rig, "RM"))
        {
            RETURNFUNC(-RIG_ENAVAIL);
        }

        if (is_ftdx9000)
        {
            SNPRINTF(priv->cmd_str, sizeof(priv->cmd_str), "RM10%c", cat_term);
        }
        else
        {
            SNPRINTF(priv->cmd_str, sizeof(priv->cmd_str), "RM7%c", cat_term);
        }

        break;

    case RIG_LEVEL_ANTIVOX:
        if (is_ftdx101d || is_ftdx101mp || is_ftdx10 || is_ft710)
        {
            SNPRINTF(priv->cmd_str, sizeof(priv->cmd_str), "AV%c", cat_term);
        }
        else if (is_ftdx5000)
        {
            SNPRINTF(priv->cmd_str, sizeof(priv->cmd_str), "EX176%c", cat_term);
        }
        else if (is_ftdx3000 || is_ftdx3000dm || is_ftdx1200)
        {
            SNPRINTF(priv->cmd_str, sizeof(priv->cmd_str), "EX183%c", cat_term);
        }
        else if (is_ft991)
        {
            SNPRINTF(priv->cmd_str, sizeof(priv->cmd_str), "EX147%c", cat_term);
        }
        else if (is_ft891)
        {
            SNPRINTF(priv->cmd_str, sizeof(priv->cmd_str), "EX1619%c", cat_term);
        }
        else if (is_ft950)
        {
            SNPRINTF(priv->cmd_str, sizeof(priv->cmd_str), "EX117%c", cat_term);
        }
        else if (is_ft2000)
        {
            SNPRINTF(priv->cmd_str, sizeof(priv->cmd_str), "EX042%c", cat_term);
        }
        else
        {
            RETURNFUNC(-RIG_ENAVAIL);
        }

        break;

    case RIG_LEVEL_NOTCHF:
        if (!newcat_valid_command(rig, "BP"))
        {
            RETURNFUNC(-RIG_ENAVAIL);
        }

        SNPRINTF(priv->cmd_str, sizeof(priv->cmd_str), "BP01%c", cat_term);

        if (is_ftdx9000)
        {
            SNPRINTF(priv->cmd_str, sizeof(priv->cmd_str), "BP%c", cat_term);
        }
        else if (rig->caps->targetable_vfo & RIG_TARGETABLE_LEVEL && !is_ft2000
                 && !is_ftdx10 && !is_ft710)
        {
            priv->cmd_str[2] = main_sub_vfo;
        }

        break;

    case RIG_LEVEL_MONITOR_GAIN:
        if (!newcat_valid_command(rig, "ML"))
        {
            RETURNFUNC(-RIG_ENAVAIL);
        }

        if (is_ftdx9000)
        {
            SNPRINTF(priv->cmd_str, sizeof(priv->cmd_str), "ML%c", cat_term);
        }
        else
        {
            SNPRINTF(priv->cmd_str, sizeof(priv->cmd_str), "ML1%c", cat_term);
        }

        break;

    case RIG_LEVEL_TEMP_METER:
        if (!newcat_valid_command(rig, "RM"))
        {
            RETURNFUNC(-RIG_ENAVAIL);
        }

        if (is_ftdx9000)
        {
            SNPRINTF(priv->cmd_str, sizeof(priv->cmd_str), "RM14%c", cat_term);
        }
        else
        {
            SNPRINTF(priv->cmd_str, sizeof(priv->cmd_str), "RM9%c", cat_term);
        }

        break;

    case RIG_LEVEL_USB_AF_INPUT:
        if (is_ftdx101d || is_ftdx101mp)
        {
            rmode_t curmode = rig->state.current_vfo == RIG_VFO_A ?
                              rig->state.cache.modeMainA : rig->state.cache.modeMainB;

            switch (curmode)
            {
            case RIG_MODE_LSB:
            case RIG_MODE_USB:
                SNPRINTF(priv->cmd_str, sizeof(priv->cmd_str), "EX010113%c", cat_term);
                break;

            case RIG_MODE_AM:
                SNPRINTF(priv->cmd_str, sizeof(priv->cmd_str), "EX010214%c", cat_term);
                break;

            case RIG_MODE_FM:
            case RIG_MODE_FMN:
                SNPRINTF(priv->cmd_str, sizeof(priv->cmd_str), "EX010313%c", cat_term);
                break;

            case RIG_MODE_PKTFM:
            case RIG_MODE_PKTFMN:
            case RIG_MODE_PKTUSB:
            case RIG_MODE_PKTLSB:
                SNPRINTF(priv->cmd_str, sizeof(priv->cmd_str), "EX010415%c", cat_term);
                break;

            default:
                rig_debug(RIG_DEBUG_ERR, "%s: unknown how to get USB_AF_INPUT for mode=%s\n",
                          __func__, rig_strrmode(curmode));
                RETURNFUNC(-RIG_EINVAL);
            }
        }
        else
        {
            RETURNFUNC(-RIG_ENIMPL);
        }

        break;

    case RIG_LEVEL_USB_AF:
        if (is_ftdx101d || is_ftdx101mp)
        {
            rmode_t curmode = rig->state.current_vfo == RIG_VFO_A ?
                              rig->state.cache.modeMainA : rig->state.cache.modeMainB;

            switch (curmode)
            {
            case RIG_MODE_LSB:
            case RIG_MODE_USB:
                SNPRINTF(priv->cmd_str, sizeof(priv->cmd_str), "EX010109%c", cat_term);
                break;

            case RIG_MODE_AM:
                SNPRINTF(priv->cmd_str, sizeof(priv->cmd_str), "EX010209%c", cat_term);
                break;

            case RIG_MODE_FM:
            case RIG_MODE_FMN:
                SNPRINTF(priv->cmd_str, sizeof(priv->cmd_str), "EX010309%c", cat_term);
                break;

            case RIG_MODE_PKTFM:
            case RIG_MODE_PKTFMN:
            case RIG_MODE_PKTUSB:
            case RIG_MODE_PKTLSB:
                SNPRINTF(priv->cmd_str, sizeof(priv->cmd_str), "EX010411%c", cat_term);
                break;

            case RIG_MODE_RTTY:
                SNPRINTF(priv->cmd_str, sizeof(priv->cmd_str), "EX010511%c", cat_term);
                break;

            // we have PSK level too but no means to have this mode yet
            default:
                rig_debug(RIG_DEBUG_ERR, "%s: unknown how to get USB_AF for mode=%s\n",
                          __func__, rig_strrmode(curmode));
                RETURNFUNC(-RIG_EINVAL);
            }
        }
        else
        {
            RETURNFUNC(-RIG_ENIMPL);
        }

        break;

    default:
        rig_debug(RIG_DEBUG_ERR, "%s: unknown level=%08llx\n", __func__,
                  (long long unsigned  int)level);
        RETURNFUNC(-RIG_EINVAL);
    }

    err = newcat_get_cmd(rig);

    // Clear flag after executing command
    priv->question_mark_response_means_rejected = 0;

    if (err != RIG_OK)
    {
        RETURNFUNC(err);
    }

    ret_data_len = strlen(priv->ret_data);

    /* skip command */
    retlvl = priv->ret_data + strlen(priv->cmd_str) - 1;
    retlvl_len = strlen(retlvl);
    rig_debug(RIG_DEBUG_TRACE, "%s: retlvl='%s'\n", __func__, retlvl);
    /* chop term */
    priv->ret_data[ret_data_len - 1] = '\0';

    switch (level)
    {
    case RIG_LEVEL_SWR:
        if (retlvl_len > 3)
        {
            // Some rigs like FTDX101 have 6-byte return so we just truncate
            retlvl[3] = 0;
        }

        if (rig->caps->swr_cal.size == 0)
        {
            val->f = rig_raw2val_float(atoi(retlvl), &yaesu_default_swr_cal);
        }
        else
        {
            val->f = rig_raw2val_float(atoi(retlvl), &rig->caps->swr_cal);
        }

        break;

    case RIG_LEVEL_ALC:
        if (retlvl_len > 3)
        {
            // Some rigs like FTDX101 have 6-byte return so we just truncate
            retlvl[3] = 0;
        }

        if (rig->caps->alc_cal.size == 0)
        {
            val->f = rig_raw2val_float(atoi(retlvl), &yaesu_default_alc_cal);
        }
        else
        {
            val->f = rig_raw2val_float(atoi(retlvl), &rig->caps->alc_cal);
        }

        break;

    case RIG_LEVEL_RFPOWER_METER:
    case RIG_LEVEL_RFPOWER_METER_WATTS:
        rig_debug(RIG_DEBUG_VERBOSE, "%s: RFPOWER_METER retlvl=%s\n", __func__, retlvl);

        if (retlvl_len > 3)
        {
            // Some rigs like FTDX101 have 6-byte return so we just truncate
            rig_debug(RIG_DEBUG_VERBOSE, "%s: retlvl of %s getting truncated\n", __func__,
                      retlvl);
            retlvl[3] = 0;
            rig_debug(RIG_DEBUG_VERBOSE, "%s: retlvl truncated to %s\n", __func__, retlvl);
        }

        if (rig->caps->rfpower_meter_cal.size == 0)
        {
            val->f = rig_raw2val_float(atoi(retlvl),
                                       &yaesu_default_rfpower_meter_cal) / (level == RIG_LEVEL_RFPOWER_METER_WATTS ?
                                               1.0 : 100.0);
        }
        else
        {
            val->f = rig_raw2val_float(atoi(retlvl),
                                       &rig->caps->rfpower_meter_cal) / (level == RIG_LEVEL_RFPOWER_METER_WATTS ? 1.0 :
                                               100.0);

            if (priv->rig_id == NC_RIGID_FT2000)
            {
                // we reuse the FT2000D table for the FT2000 so need to divide by 2
                // hopefully this works well otherwise we need a separate table
                val->f /= 2;
            }
        }

        rig_debug(RIG_DEBUG_VERBOSE, "%s: RFPOWER_METER=%s, converted to %f\n",
                  __func__, retlvl, val->f);

        if (level == RIG_LEVEL_RFPOWER_METER && val->f > 1.0)
        {
            rig_debug(RIG_DEBUG_VERBOSE, "%s: val->f(%f) clipped at 1.0\n", __func__,
                      val->f);
            val->f = 1.0;
        }

        break;

    case RIG_LEVEL_COMP_METER:
        if (retlvl_len > 3)
        {
            // Some rigs like FTDX101 have 6-byte return so we just truncate
            retlvl[3] = 0;
        }

        if (rig->caps->comp_meter_cal.size == 0)
        {
            val->f = rig_raw2val_float(atoi(retlvl), &yaesu_default_comp_meter_cal);
        }
        else
        {
            val->f = rig_raw2val_float(atoi(retlvl), &rig->caps->comp_meter_cal);
        }

        break;

    case RIG_LEVEL_VD_METER:
        if (retlvl_len > 3)
        {
            // Some rigs like FTDX101 have 6-byte return so we just truncate
            retlvl[3] = 0;
        }

        if (rig->caps->vd_meter_cal.size == 0)
        {
            val->f = rig_raw2val_float(atoi(retlvl), &yaesu_default_vd_meter_cal);
        }
        else
        {
            val->f = rig_raw2val_float(atoi(retlvl), &rig->caps->vd_meter_cal);
        }

        break;

    case RIG_LEVEL_ID_METER:
        if (retlvl_len > 3)
        {
            // Some rigs like FTDX101 have 6-byte return so we just truncate
            retlvl[3] = 0;
        }

        if (rig->caps->id_meter_cal.size == 0)
        {
            val->f = rig_raw2val_float(atoi(retlvl), &yaesu_default_id_meter_cal);
        }
        else
        {
            val->f = rig_raw2val_float(atoi(retlvl), &rig->caps->id_meter_cal);
        }

        break;

    case RIG_LEVEL_AF:
    case RIG_LEVEL_RF:
    case RIG_LEVEL_NR:
    case RIG_LEVEL_SQL:
    case RIG_LEVEL_COMP:
    case RIG_LEVEL_ANTIVOX:
    case RIG_LEVEL_MICGAIN:
    case RIG_LEVEL_VOXGAIN:
    case RIG_LEVEL_RFPOWER:
    case RIG_LEVEL_MONITOR_GAIN:
        val->f = (float)atoi(retlvl) * level_info->step.f;
        break;

    case RIG_LEVEL_BKINDL:
    {
        int raw_value = atoi(retlvl);
        int millis;
        value_t keyspd;

        if (is_ftdx101d || is_ftdx101mp || is_ftdx10 || is_ft710)
        {
            switch (raw_value)
            {
            case 0: millis = 30; break;

            case 1: millis = 50; break;

            case 2: millis = 100; break;

            case 3: millis = 150; break;

            case 4: millis = 200; break;

            case 5: millis = 250; break;

            case 6: millis = 300; break;

            default:
                millis = (raw_value - 6) * 100 + 300;
            }
        }
        else
        {
            // The rest of Yaesu rigs indicate break-in delay directly as milliseconds
            millis = raw_value;
        }

        // Convert milliseconds to 10/ths of dots using the current key speed
        err = newcat_get_level(rig, vfo, RIG_LEVEL_KEYSPD, &keyspd);

        if (err != RIG_OK)
        {
            RETURNFUNC(err);
        }

        val->i = millis_to_dot10ths(millis, keyspd.i);
        break;
    }

    case RIG_LEVEL_STRENGTH:
        if (rig->caps->str_cal.size > 0)
        {
            val->i = round(rig_raw2val(atoi(retlvl), &rig->caps->str_cal));
            break;
        }

        if (is_ftdx1200 || is_ftdx3000 || is_ftdx3000dm || is_ftdx5000 || is_ft891
                || is_ft991
                || is_ftdx101d || is_ftdx101mp || is_ftdx10)
        {
            val->i = round(rig_raw2val(atoi(retlvl), &yaesu_default_str_cal));
        }
        else
        {
            // Some Yaesu rigs return straight S-meter answers
            // Return dbS9 -- does >S9 mean 10dB increments? If not, add to rig driver
            if (val->i > 0)
            {
                val->i = (atoi(retlvl) - 9) * 10;
            }
            else
            {
                val->i = (atoi(retlvl) - 9) * 6;
            }
        }

        break;

    case RIG_LEVEL_RAWSTR:
    case RIG_LEVEL_KEYSPD:
        if (rig->caps->rig_model == RIG_MODEL_TS570D
                || rig->caps->rig_model == RIG_MODEL_TS570S)
        {
            // TS570 uses 010-~060 scale according to manual
            val->i = atoi(retlvl) / 2 + 10;
        }
        else
        {
            val->i = atoi(retlvl);
        }

        break;

    case RIG_LEVEL_IF:
        // IS00+0400
        rig_debug(RIG_DEBUG_TRACE, "%s: ret_data=%s(%d), retlvl=%s\n", __func__,
                  priv->ret_data, (int)strlen(priv->ret_data), retlvl);

        if (strlen(priv->ret_data) == 9)
        {
            int n = sscanf(priv->ret_data, "IS%*c0%d\n", &val->i);

            if (n != 1)
            {
                rig_debug(RIG_DEBUG_ERR, "%s: unable to parse level from  %s\n", __func__,
                          priv->ret_data);
            }
        }
        else
        {
            val->i = atoi(retlvl);
        }

        break;

    case RIG_LEVEL_VOXDELAY:
        val->i = atoi(retlvl);

        if (is_ftdx101d || is_ftdx101mp || is_ftdx10 || is_ft710)
        {
            switch (val->i)
            {
            case 0:  val->i = 0; break; // 30ms=0 we only do tenths

            case 1:  val->i = 0; break; // 50ms=0

            case 2:  val->i = 1; break; // 100ms=1

            case 3:  val->i = 1; break; // 150ms=1

            case 4:  val->i = 2; break; // 200ms=2

            case 5:  val->i = 2; break; // 250ms=2

            default:
                val->i = (val->i - 6) + 3;
                break;
            }
        }
        else
        {
            /* VOX delay, arg int (tenth of seconds), rig in ms */
            val->i /= 10;  // Convert from ms to tenths
        }

        break;

    case RIG_LEVEL_PREAMP:
    {
        int preamp;

        if (retlvl[0] < '0' || retlvl[0] > '9')
        {
            RETURNFUNC(-RIG_EPROTO);
        }

        preamp = retlvl[0] - '0';

        val->i = 0;

        if (preamp > 0)
        {
            for (i = 0; state->preamp[i] != RIG_DBLST_END; i++)
            {
                if (i == preamp - 1)
                {
                    val->i = state->preamp[i];
                    break;
                }
            }
        }

        break;
    }

    case RIG_LEVEL_ATT:
    {
        int att;

        if (retlvl[0] < '0' || retlvl[0] > '9')
        {
            RETURNFUNC(-RIG_EPROTO);
        }

        att = retlvl[0] - '0';

        val->i = 0;

        if (att > 0)
        {
            for (i = 0; state->attenuator[i] != RIG_DBLST_END; i++)
            {
                if (i == att - 1)
                {
                    val->i = state->attenuator[i];
                    break;
                }
            }
        }

        break;
    }

    case RIG_LEVEL_AGC:
        switch (retlvl[0])
        {
        case '0':
            val->i = RIG_AGC_OFF;
            break;

        case '1':
            val->i = RIG_AGC_FAST;
            break;

        case '2':
            val->i = RIG_AGC_MEDIUM;
            break;

        case '3':
            val->i = RIG_AGC_SLOW;
            break;

        case '4':
        case '5':
        case '6':
            val->i = RIG_AGC_AUTO; break;

        default:
            RETURNFUNC(-RIG_EPROTO);
        }

        break;

    case RIG_LEVEL_CWPITCH:

        // Most Yaesu rigs seem to use range of 0-75 to represent pitch of 300..1050 Hz in 10 Hz steps
        val->i = (atoi(retlvl) * level_info->step.i) + level_info->min.i;

        break;

    case RIG_LEVEL_METER:
        switch (retlvl[0])
        {
        case '0': val->i = RIG_METER_COMP; break;

        case '1': val->i = RIG_METER_ALC; break;

        case '2': val->i = RIG_METER_PO; break;

        case '3': val->i = RIG_METER_SWR; break;

        case '4': val->i = RIG_METER_IC; break;     /* ID CURRENT */

        case '5': val->i = RIG_METER_VDD; break;    /* Final Amp Voltage */

        default: RETURNFUNC(-RIG_EPROTO);
        }

        break;

    case RIG_LEVEL_NOTCHF:
        val->i = atoi(retlvl) * 10;
        break;

    case RIG_LEVEL_NB:
        // Do not scale the value, level maximum value is set to 10
        val->f = (float) atoi(retlvl);
        break;

    case RIG_LEVEL_TEMP_METER:
        // return value in centigrade -- first 3 digits
        i = 0;
        sscanf(retlvl, "%3d", &i);
        val->f = i / 255. * 100.;
        rig_debug(RIG_DEBUG_VERBOSE, "%s: retlvl=%s, i=%d, val=%g\n", __func__, retlvl,
                  i, val->f);
        break;

    case RIG_LEVEL_USB_AF:
    case RIG_LEVEL_USB_AF_INPUT:
        i = 0;
        sscanf(retlvl, "%3d", &i);
        val->f = i * level_info->step.f;
        break;

    default:
        RETURNFUNC(-RIG_EINVAL);
    }

    RETURNFUNC(RIG_OK);
}


int newcat_set_func(RIG *rig, vfo_t vfo, setting_t func, int status)
{
    struct newcat_priv_data *priv = (struct newcat_priv_data *)rig->state.priv;
    int err;
    char main_sub_vfo = '0';

    ENTERFUNC;

    /* Set Main or SUB vfo */
    err = newcat_set_vfo_from_alias(rig, &vfo);

    if (err < 0)
    {
        RETURNFUNC(err);
    }

    if (rig->caps->targetable_vfo & RIG_TARGETABLE_FUNC)
    {
        main_sub_vfo = (RIG_VFO_B == vfo || RIG_VFO_SUB == vfo) ? '1' : '0';
    }

    switch (func)
    {
    case RIG_FUNC_ANF:
    {
        pbwidth_t width;
        rmode_t mode = 0;

        if (!newcat_valid_command(rig, "BC"))
        {
            RETURNFUNC(-RIG_ENAVAIL);
        }

        if (is_ft991 || is_ftdx3000 || is_ftdx3000dm || is_ftdx5000 || is_ftdx101d
                || is_ftdx101mp)
        {
            err = newcat_get_mode(rig, vfo, &mode, &width);

            if (err != RIG_OK)
            {
                rig_debug(RIG_DEBUG_ERR, "%s: get_mode: %s\n", __func__, rigerror(err));
            }
        }

        SNPRINTF(priv->cmd_str, sizeof(priv->cmd_str), "BC0%d%c", status ? 1 : 0,
                 cat_term);

        if (rig->caps->targetable_vfo & RIG_TARGETABLE_FUNC && !is_ft2000 && !is_ftdx10)
        {
            priv->cmd_str[2] = main_sub_vfo;
        }

        // Some Yaesu rigs reject this command in FM mode
        if (is_ft991 || is_ftdx3000 || is_ftdx3000dm || is_ftdx5000 || is_ftdx101d
                || is_ftdx101mp)
        {
            if (mode & RIG_MODE_FM || mode & RIG_MODE_FMN)
            {
                priv->question_mark_response_means_rejected = 1;
            }
        }

        break;
    }

    case RIG_FUNC_MN:
    {
        pbwidth_t width;
        rmode_t mode = 0;

        if (!newcat_valid_command(rig, "BP"))
        {
            RETURNFUNC(-RIG_ENAVAIL);
        }

        if (is_ft991 || is_ftdx3000 || is_ftdx3000dm || is_ftdx5000 || is_ftdx101d
                || is_ftdx101mp)
        {
            err = newcat_get_mode(rig, vfo, &mode, &width);

            if (err != RIG_OK)
            {
                rig_debug(RIG_DEBUG_ERR, "%s: get_mode: %s\n", __func__, rigerror(err));
            }
        }

        SNPRINTF(priv->cmd_str, sizeof(priv->cmd_str), "BP00%03d%c", status ? 1 : 0,
                 cat_term);

        if (rig->caps->targetable_vfo & RIG_TARGETABLE_FUNC && !is_ft2000 && !is_ftdx10)
        {
            priv->cmd_str[2] = main_sub_vfo;
        }

        // Some Yaesu rigs reject this command in FM mode
        if (is_ft991 || is_ftdx3000 || is_ftdx3000dm || is_ftdx5000 || is_ftdx101d
                || is_ftdx101mp)
        {
            if (mode & RIG_MODE_FM || mode & RIG_MODE_FMN)
            {
                priv->question_mark_response_means_rejected = 1;
            }
        }

        break;
    }

    case RIG_FUNC_FBKIN:
        if (!newcat_valid_command(rig, "BI"))
        {
            RETURNFUNC(-RIG_ENAVAIL);
        }

        SNPRINTF(priv->cmd_str, sizeof(priv->cmd_str), "BI%d%c", status ? 1 : 0,
                 cat_term);
        break;

    case RIG_FUNC_TONE:
        if (!newcat_valid_command(rig, "CT"))
        {
            RETURNFUNC(-RIG_ENAVAIL);
        }

        SNPRINTF(priv->cmd_str, sizeof(priv->cmd_str), "CT0%d%c", status ? 2 : 0,
                 cat_term);

        if (rig->caps->targetable_vfo & RIG_TARGETABLE_TONE)
        {
            priv->cmd_str[2] = main_sub_vfo;
        }

        break;

    case RIG_FUNC_TSQL:
        if (!newcat_valid_command(rig, "CT"))
        {
            RETURNFUNC(-RIG_ENAVAIL);
        }

        SNPRINTF(priv->cmd_str, sizeof(priv->cmd_str), "CT0%d%c", status ? 1 : 0,
                 cat_term);

        if (rig->caps->targetable_vfo & RIG_TARGETABLE_TONE)
        {
            priv->cmd_str[2] = main_sub_vfo;
        }

        break;

    case RIG_FUNC_CSQL:
        if (!newcat_valid_command(rig, "CT"))
        {
            RETURNFUNC(-RIG_ENAVAIL);
        }

        SNPRINTF(priv->cmd_str, sizeof(priv->cmd_str), "CT0%d%c", status ? 3 : 0,
                 cat_term);

        if (rig->caps->targetable_vfo & RIG_TARGETABLE_TONE)
        {
            priv->cmd_str[2] = main_sub_vfo;
        }

        break;

    case RIG_FUNC_LOCK:
        if (!newcat_valid_command(rig, "LK"))
        {
            RETURNFUNC(-RIG_ENAVAIL);
        }

        if (is_ftdx1200 || is_ftdx3000 || is_ftdx3000dm || is_ftdx5000 || is_ftdx101d
                || is_ftdx101mp)
        {
            // These rigs can lock Main/Sub VFO dials individually
            SNPRINTF(priv->cmd_str, sizeof(priv->cmd_str), "LK%d%c", status ? 7 : 4,
                     cat_term);
        }
        else
        {
            SNPRINTF(priv->cmd_str, sizeof(priv->cmd_str), "LK%d%c", status ? 1 : 0,
                     cat_term);
        }

        break;

    case RIG_FUNC_MON:
        if (!newcat_valid_command(rig, "ML"))
        {
            RETURNFUNC(-RIG_ENAVAIL);
        }

        SNPRINTF(priv->cmd_str, sizeof(priv->cmd_str), "ML0%03d%c", status ? 1 : 0,
                 cat_term);
        break;

    case RIG_FUNC_NB:
        if (!newcat_valid_command(rig, "NB"))
        {
            RETURNFUNC(-RIG_ENAVAIL);
        }

        SNPRINTF(priv->cmd_str, sizeof(priv->cmd_str), "NB0%d%c", status ? 1 : 0,
                 cat_term);

        if (rig->caps->targetable_vfo & RIG_TARGETABLE_MODE)
        {
            priv->cmd_str[2] = main_sub_vfo;
        }

        break;

    case RIG_FUNC_NB2:
        if (!newcat_valid_command(rig, "NB"))
        {
            RETURNFUNC(-RIG_ENAVAIL);
        }

        SNPRINTF(priv->cmd_str, sizeof(priv->cmd_str), "NB0%d%c", status ? 2 : 0,
                 cat_term);

        if (rig->caps->targetable_vfo & RIG_TARGETABLE_MODE)
        {
            priv->cmd_str[2] = main_sub_vfo;
        }

        break;

    case RIG_FUNC_NR:
    {
        pbwidth_t width;
        rmode_t mode = 0;

        if (!newcat_valid_command(rig, "NR"))
        {
            RETURNFUNC(-RIG_ENAVAIL);
        }

        if (is_ft991 || is_ftdx3000 || is_ftdx3000dm || is_ftdx5000 || is_ftdx101d
                || is_ftdx101mp)
        {
            err = newcat_get_mode(rig, vfo, &mode, &width);

            if (err != RIG_OK)
            {
                rig_debug(RIG_DEBUG_ERR, "%s: get_mode: %s\n", __func__, rigerror(err));
            }
        }

        SNPRINTF(priv->cmd_str, sizeof(priv->cmd_str), "NR0%d%c", status ? 1 : 0,
                 cat_term);

        if (rig->caps->targetable_vfo & RIG_TARGETABLE_MODE)
        {
            priv->cmd_str[2] = main_sub_vfo;
        }

        // Some Yaesu rigs reject this command in FM mode
        if (is_ft991 || is_ftdx3000 || is_ftdx3000dm || is_ftdx5000 || is_ftdx101d
                || is_ftdx101mp)
        {
            if (mode & RIG_MODE_FM || mode & RIG_MODE_FMN)
            {
                priv->question_mark_response_means_rejected = 1;
            }
        }

        break;
    }

    case RIG_FUNC_COMP:
    {
        pbwidth_t width;
        rmode_t mode = 0;

        if (!newcat_valid_command(rig, "PR"))
        {
            RETURNFUNC(-RIG_ENAVAIL);
        }

        if (is_ft991 || is_ft710 || is_ftdx3000 || is_ftdx3000dm || is_ftdx5000
                || is_ftdx101d
                || is_ftdx101mp)
        {
            err = newcat_get_mode(rig, vfo, &mode, &width);

            if (err != RIG_OK)
            {
                rig_debug(RIG_DEBUG_ERR, "%s: get_mode: %s\n", __func__, rigerror(err));
            }
        }

        if (is_ft891 || is_ft991 || is_ft710 || is_ftdx1200 || is_ftdx3000
                || is_ftdx3000dm
                || is_ftdx101d
                || is_ftdx101mp)
        {
            // There seems to be an error in the manuals for some of these rigs stating that values should be 1 = OFF and 2 = ON, but they are 0 = OFF and 1 = ON instead
            SNPRINTF(priv->cmd_str, sizeof(priv->cmd_str), "PR0%d%c", status ? 1 : 0,
                     cat_term);
        }
        else
        {
            SNPRINTF(priv->cmd_str, sizeof(priv->cmd_str), "PR%d%c", status ? 1 : 0,
                     cat_term);
        }

        // Some Yaesu rigs reject this command in AM/FM/RTTY modes
        if (is_ft991 || is_ft710 || is_ftdx3000 || is_ftdx3000dm || is_ftdx5000
                || is_ftdx101d
                || is_ftdx101mp)
        {
            if (mode & RIG_MODE_AM || mode & RIG_MODE_FM || mode & RIG_MODE_AMN
                    || mode & RIG_MODE_FMN ||
                    mode & RIG_MODE_RTTY || mode & RIG_MODE_RTTYR)
            {
                priv->question_mark_response_means_rejected = 1;
            }
        }

        break;
    }

    case RIG_FUNC_VOX:
        if (!newcat_valid_command(rig, "VX"))
        {
            RETURNFUNC(-RIG_ENAVAIL);
        }

        SNPRINTF(priv->cmd_str, sizeof(priv->cmd_str), "VX%d%c", status ? 1 : 0,
                 cat_term);
        break;

    case RIG_FUNC_TUNER:
        if (!newcat_valid_command(rig, "AC"))
        {
            RETURNFUNC(-RIG_ENAVAIL);
        }

        priv->question_mark_response_means_rejected = 1;
        SNPRINTF(priv->cmd_str, sizeof(priv->cmd_str), "AC00%d%c",
                 status == 0 ? 0 : status,
                 cat_term);
        break;

    case RIG_FUNC_RIT:
        if (is_ft710)
        {
            RETURNFUNC(newcat_set_clarifier(rig, vfo, status, -1));
        }
        else
        {
            if (!newcat_valid_command(rig, "RT"))
            {
                RETURNFUNC(-RIG_ENAVAIL);
            }

            SNPRINTF(priv->cmd_str, sizeof(priv->cmd_str), "RT%d%c", status ? 1 : 0,
                     cat_term);
        }

        break;

    case RIG_FUNC_XIT:
        if (is_ft710)
        {
            RETURNFUNC(newcat_set_clarifier(rig, vfo, -1, status));
        }
        else
        {
            if (!newcat_valid_command(rig, "XT"))
            {
                RETURNFUNC(-RIG_ENAVAIL);
            }

            SNPRINTF(priv->cmd_str, sizeof(priv->cmd_str), "XT%d%c", status ? 1 : 0,
                     cat_term);
        }

        break;

    case RIG_FUNC_APF:
        if (!newcat_valid_command(rig, "CO"))
        {
            RETURNFUNC(-RIG_ENAVAIL);
        }

        if (is_ftdx101d || is_ftdx101mp)
        {
            SNPRINTF(priv->cmd_str, sizeof(priv->cmd_str), "CO%c2%04d%c", main_sub_vfo,
                     status ? 1 : 0, cat_term);
        }
        else if (is_ftdx10 || is_ft710 || is_ft991 || is_ft891)
        {
            SNPRINTF(priv->cmd_str, sizeof(priv->cmd_str), "CO02%04d%c", status ? 1 : 0,
                     cat_term);
        }
        else if (is_ftdx5000)
        {
            SNPRINTF(priv->cmd_str, sizeof(priv->cmd_str), "CO%c0%02d%c", main_sub_vfo,
                     status ? 2 : 0, cat_term);
        }
        else if (is_ftdx3000 || is_ftdx3000dm || is_ftdx1200 || is_ft2000)
        {
            SNPRINTF(priv->cmd_str, sizeof(priv->cmd_str), "CO00%02d%c", status ? 2 : 0,
                     cat_term);
        }
        else
        {
            RETURNFUNC(-RIG_ENIMPL);
        }

        priv->question_mark_response_means_rejected = 1;

        break;

    case RIG_FUNC_SYNC:
        if (!newcat_valid_command(rig, "SY"))
        {
            RETURNFUNC(-RIG_ENAVAIL);
        }

        SNPRINTF(priv->cmd_str, sizeof(priv->cmd_str), "SY%d%c", status ? 1 : 0,
                 cat_term);
        break;

    default:
        RETURNFUNC(-RIG_EINVAL);
    }

    err = newcat_set_cmd(rig);

    // Clear flag after executing command
    priv->question_mark_response_means_rejected = 0;

    RETURNFUNC(err);
}


int newcat_get_func(RIG *rig, vfo_t vfo, setting_t func, int *status)
{
    struct newcat_priv_data *priv = (struct newcat_priv_data *)rig->state.priv;
    int err;
    int ret_data_len;
    int last_char_index;
    char *retfunc;
    char main_sub_vfo = '0';

    ENTERFUNC;

    if (rig->caps->targetable_vfo & RIG_TARGETABLE_FUNC)
    {
        main_sub_vfo = (RIG_VFO_B == vfo || RIG_VFO_SUB == vfo) ? '1' : '0';
    }

    switch (func)
    {
    case RIG_FUNC_ANF:
    {
        pbwidth_t width;
        rmode_t mode = 0;

        if (!newcat_valid_command(rig, "BC"))
        {
            RETURNFUNC(-RIG_ENAVAIL);
        }

        if (is_ft991 || is_ftdx3000 || is_ftdx3000dm || is_ftdx5000 || is_ftdx101d
                || is_ftdx101mp)
        {
            err = newcat_get_mode(rig, vfo, &mode, &width);

            if (err != RIG_OK)
            {
                rig_debug(RIG_DEBUG_ERR, "%s: get_mode: %s\n", __func__, rigerror(err));
            }
        }

        SNPRINTF(priv->cmd_str, sizeof(priv->cmd_str), "BC0%c", cat_term);

        if (rig->caps->targetable_vfo & RIG_TARGETABLE_MODE)
        {
            priv->cmd_str[2] = main_sub_vfo;
        }

        // Some Yaesu rigs reject this command in FM mode
        if (is_ft991 || is_ftdx3000 || is_ftdx3000dm || is_ftdx5000 || is_ftdx101d
                || is_ftdx101mp)
        {
            if (mode & RIG_MODE_FM || mode & RIG_MODE_FMN)
            {
                priv->question_mark_response_means_rejected = 1;
            }
        }

        break;
    }

    case RIG_FUNC_MN:
        if (!newcat_valid_command(rig, "BP"))
        {
            RETURNFUNC(-RIG_ENAVAIL);
        }

        SNPRINTF(priv->cmd_str, sizeof(priv->cmd_str), "BP00%c", cat_term);

        if (rig->caps->targetable_vfo & RIG_TARGETABLE_MODE)
        {
            priv->cmd_str[2] = main_sub_vfo;
        }

        break;

    case RIG_FUNC_FBKIN:
        if (!newcat_valid_command(rig, "BI"))
        {
            RETURNFUNC(-RIG_ENAVAIL);
        }

        SNPRINTF(priv->cmd_str, sizeof(priv->cmd_str), "BI%c", cat_term);
        break;

    case RIG_FUNC_TONE:
        if (!newcat_valid_command(rig, "CT"))
        {
            RETURNFUNC(-RIG_ENAVAIL);
        }

        SNPRINTF(priv->cmd_str, sizeof(priv->cmd_str), "CT0%c", cat_term);

        if (rig->caps->targetable_vfo & RIG_TARGETABLE_TONE)
        {
            priv->cmd_str[2] = main_sub_vfo;
        }

        break;

    case RIG_FUNC_TSQL:
        if (!newcat_valid_command(rig, "CT"))
        {
            RETURNFUNC(-RIG_ENAVAIL);
        }

        SNPRINTF(priv->cmd_str, sizeof(priv->cmd_str), "CT0%c", cat_term);

        if (rig->caps->targetable_vfo & RIG_TARGETABLE_TONE)
        {
            priv->cmd_str[2] = main_sub_vfo;
        }

        break;

    case RIG_FUNC_CSQL:
        if (!newcat_valid_command(rig, "CT"))
        {
            RETURNFUNC(-RIG_ENAVAIL);
        }

        SNPRINTF(priv->cmd_str, sizeof(priv->cmd_str), "CT0%c", cat_term);

        if (rig->caps->targetable_vfo & RIG_TARGETABLE_TONE)
        {
            priv->cmd_str[2] = main_sub_vfo;
        }

        break;

    case RIG_FUNC_LOCK:
        if (!newcat_valid_command(rig, "LK"))
        {
            RETURNFUNC(-RIG_ENAVAIL);
        }

        SNPRINTF(priv->cmd_str, sizeof(priv->cmd_str), "LK%c", cat_term);
        break;

    case RIG_FUNC_MON:
        if (!newcat_valid_command(rig, "ML"))
        {
            RETURNFUNC(-RIG_ENAVAIL);
        }

        SNPRINTF(priv->cmd_str, sizeof(priv->cmd_str), "ML0%c", cat_term);
        break;

    case RIG_FUNC_NB:
    case RIG_FUNC_NB2:
        if (!newcat_valid_command(rig, "NB"))
        {
            RETURNFUNC(-RIG_ENAVAIL);
        }

        SNPRINTF(priv->cmd_str, sizeof(priv->cmd_str), "NB0%c", cat_term);

        if (rig->caps->targetable_vfo & RIG_TARGETABLE_FUNC)
        {
            priv->cmd_str[2] = main_sub_vfo;
        }

        break;

    case RIG_FUNC_NR:
        if (!newcat_valid_command(rig, "NR"))
        {
            RETURNFUNC(-RIG_ENAVAIL);
        }

        SNPRINTF(priv->cmd_str, sizeof(priv->cmd_str), "NR0%c", cat_term);

        if (rig->caps->targetable_vfo & RIG_TARGETABLE_FUNC)
        {
            priv->cmd_str[2] = main_sub_vfo;
        }

        break;

    case RIG_FUNC_COMP:
        if (!newcat_valid_command(rig, "PR"))
        {
            RETURNFUNC(-RIG_ENAVAIL);
        }

        if (is_ftdx1200 || is_ftdx3000 || is_ftdx3000dm || is_ft891 || is_ft991
                || is_ft710
                || is_ftdx101d
                || is_ftdx101mp)
        {
            SNPRINTF(priv->cmd_str, sizeof(priv->cmd_str), "PR0%c", cat_term);
        }
        else
        {
            SNPRINTF(priv->cmd_str, sizeof(priv->cmd_str), "PR%c", cat_term);
        }

        break;

    case RIG_FUNC_VOX:
        if (!newcat_valid_command(rig, "VX"))
        {
            RETURNFUNC(-RIG_ENAVAIL);
        }

        SNPRINTF(priv->cmd_str, sizeof(priv->cmd_str), "VX%c", cat_term);
        break;

    case RIG_FUNC_TUNER:
        if (!newcat_valid_command(rig, "AC"))
        {
            RETURNFUNC(-RIG_ENAVAIL);
        }

        SNPRINTF(priv->cmd_str, sizeof(priv->cmd_str), "AC%c", cat_term);
        break;

    case RIG_FUNC_RIT:
        if (is_ft710)
        {
            RETURNFUNC(newcat_get_clarifier(rig, vfo, status, NULL));
        }
        else
        {
            if (!newcat_valid_command(rig, "RT"))
            {
                RETURNFUNC(-RIG_ENAVAIL);
            }

            SNPRINTF(priv->cmd_str, sizeof(priv->cmd_str), "RT%c", cat_term);
        }

        break;

    case RIG_FUNC_XIT:
        if (is_ft710)
        {
            RETURNFUNC(newcat_get_clarifier(rig, vfo, NULL, status));
        }
        else
        {
            if (!newcat_valid_command(rig, "XT"))
            {
                RETURNFUNC(-RIG_ENAVAIL);
            }

            SNPRINTF(priv->cmd_str, sizeof(priv->cmd_str), "XT%c", cat_term);
        }

        break;

    case RIG_FUNC_APF:
        if (!newcat_valid_command(rig, "CO"))
        {
            RETURNFUNC(-RIG_ENAVAIL);
        }

        if (is_ftdx101d || is_ftdx101mp)
        {
            SNPRINTF(priv->cmd_str, sizeof(priv->cmd_str), "CO%c2%c", main_sub_vfo,
                     cat_term);
        }
        else if (is_ftdx10 || is_ft710 || is_ft991 || is_ft891)
        {
            SNPRINTF(priv->cmd_str, sizeof(priv->cmd_str), "CO02%c", cat_term);
        }
        else if (is_ftdx5000)
        {
            SNPRINTF(priv->cmd_str, sizeof(priv->cmd_str), "CO%c0%c", main_sub_vfo,
                     cat_term);
        }
        else if (is_ftdx3000 || is_ftdx3000dm || is_ftdx1200 || is_ft2000)
        {
            SNPRINTF(priv->cmd_str, sizeof(priv->cmd_str), "CO00%c", cat_term);
        }
        else
        {
            RETURNFUNC(-RIG_ENIMPL);
        }

        break;

    case RIG_FUNC_SYNC:
        if (!newcat_valid_command(rig, "SY"))
        {
            RETURNFUNC(-RIG_ENAVAIL);
        }

        SNPRINTF(priv->cmd_str, sizeof(priv->cmd_str), "SY%c", cat_term);
        break;

    default:
        RETURNFUNC(-RIG_EINVAL);
    }

    err = newcat_get_cmd(rig);

    // Clear flag after executing command
    priv->question_mark_response_means_rejected = 0;

    if (err != RIG_OK)
    {
        RETURNFUNC(err);
    }

    ret_data_len = strlen(priv->ret_data);

    /* skip command */
    retfunc = priv->ret_data + strlen(priv->cmd_str) - 1;
    /* chop term */
    priv->ret_data[ret_data_len - 1] = '\0';

    last_char_index = strlen(retfunc) - 1;

    rig_debug(RIG_DEBUG_TRACE, "%s: retfunc='%s'\n", __func__, retfunc);

    switch (func)
    {
    case RIG_FUNC_MN:
        *status = (retfunc[2] == '0') ? 0 : 1;
        break;

    case RIG_FUNC_COMP:
        *status = (retfunc[0] == '0') ? 0 : 1;
        break;

    case RIG_FUNC_MON:
        // The number of digits varies by rig, but the last digit indicates the status always
        *status = (retfunc[last_char_index] == '0') ? 0 : 1;
        break;

    case RIG_FUNC_LOCK:
        if (is_ftdx1200 || is_ftdx3000 || is_ftdx3000dm || is_ftdx5000 || is_ftdx101d
                || is_ftdx101mp)
        {
            // These rigs can lock Main/Sub VFO dials individually
            *status = (retfunc[0] == '0' || retfunc[0] == '4') ? 0 : 1;
        }
        else
        {
            *status = (retfunc[0] == '0') ? 0 : 1;
        }

        break;

    case RIG_FUNC_ANF:
    case RIG_FUNC_FBKIN:
    case RIG_FUNC_NR:
    case RIG_FUNC_VOX:
        *status = (retfunc[0] == '0') ? 0 : 1;
        break;

    case RIG_FUNC_NB:
        *status = (retfunc[0] == '1') ? 1 : 0;
        break;

    case RIG_FUNC_NB2:
        *status = (retfunc[0] == '2') ? 1 : 0;
        break;

    case RIG_FUNC_TONE:
        *status = (retfunc[0] == '2') ? 1 : 0;
        break;

    case RIG_FUNC_TSQL:
        *status = (retfunc[0] == '1') ? 1 : 0;
        break;

    case RIG_FUNC_CSQL:
        *status = (retfunc[0] == '3') ? 1 : 0;
        break;

    case RIG_FUNC_TUNER:
        *status = (retfunc[2] == '1') ? 1 : 0;
        break;

    case RIG_FUNC_RIT:
        *status = (retfunc[0] == '1') ? 1 : 0;
        break;

    case RIG_FUNC_XIT:
        *status = (retfunc[0] == '1') ? 1 : 0;
        break;

    case RIG_FUNC_APF:
        if (is_ftdx101d || is_ftdx101mp || is_ftdx10 || is_ft991 || is_ft891
                || is_ft710)
        {
            *status = (retfunc[last_char_index] == '1') ? 1 : 0;
        }
        else if (is_ftdx5000)
        {
            *status = (retfunc[last_char_index] == '2') ? 1 : 0;
        }
        else if (is_ftdx3000 || is_ftdx3000dm || is_ftdx1200 || is_ft2000)
        {
            *status = (retfunc[last_char_index] == '2') ? 1 : 0;
        }
        else
        {
            RETURNFUNC(-RIG_ENIMPL);
        }

        break;

    case RIG_FUNC_SYNC:
        *status = (retfunc[0] == '1') ? 1 : 0;
        break;

    default:
        RETURNFUNC(-RIG_EINVAL);
    }

    RETURNFUNC(RIG_OK);
}


int newcat_set_parm(RIG *rig, setting_t parm, value_t val)
{
    struct newcat_priv_data *priv = (struct newcat_priv_data *)rig->state.priv;
    int retval;
    int band = 0;
    ENTERFUNC;

    switch (parm)
    {
    case RIG_PARM_BANDSELECT:
        if (!newcat_valid_command(rig, "BS"))
        {
            RETURNFUNC(-RIG_ENAVAIL);
        }

        // we should have a string for the desired band
        band = rig_get_band_rig(rig, 0.0, val.s);

        SNPRINTF(priv->cmd_str, sizeof(priv->cmd_str), "BS%02d%c", band, cat_term);

        retval = newcat_set_cmd(rig);

        if (retval != RIG_OK)
        {
            RETURNFUNC(retval);
        }

        RETURNFUNC(RIG_OK);
    }

    RETURNFUNC(-RIG_ENIMPL);
}


int newcat_get_parm(RIG *rig, setting_t parm, value_t *val)
{
    int retval;
    ENTERFUNC;

    switch (parm)
    {
    case RIG_PARM_BANDSELECT:
        if (!newcat_valid_command(rig, "BS"))
        {
            RETURNFUNC(-RIG_ENAVAIL);
        }

        freq_t freq;
        retval = rig_get_freq(rig, RIG_VFO_A, &freq);

        if (retval != RIG_OK)
        {
            RETURNFUNC(retval);
        }

        hamlib_band_t band = rig_get_band(rig, freq, 0);
        val->cs = rig_get_band_str(rig, band, 0);

        RETURNFUNC(RIG_OK);

    default:
        RETURNFUNC(-RIG_EINVAL);
    }

    RETURNFUNC(-RIG_ENAVAIL);
}

static int newcat_set_maxpower(RIG *rig, vfo_t vfo, token_t token, float val)
{
    return -RIG_ENIMPL;
}

static int newcat_get_maxpower(RIG *rig, vfo_t vfo, token_t token, value_t *val)
{
    struct newcat_priv_data *priv = (struct newcat_priv_data *)rig->state.priv;
    int retval;
    int code = 0;
    int offset = 0;

    val->i = 0;

    if (newcat_is_rig(rig, RIG_MODEL_FT991))
    {
        offset = 5;

        switch (token)
        {
        case TOK_MAXPOWER_HF:  code = 137; break;

        case TOK_MAXPOWER_6M:  code = 138; break;

        case TOK_MAXPOWER_VHF: code = 139; break;

        case TOK_MAXPOWER_UHF: code = 140; break;

        default: return -RIG_EINVAL;
        }

        SNPRINTF(priv->cmd_str, sizeof(priv->cmd_str), "EX%03d%c", code, cat_term);
    }
    else if (newcat_is_rig(rig, RIG_MODEL_FTDX101MP)
             || newcat_is_rig(rig, RIG_MODEL_FTDX101D))
    {
        offset = 6;

        switch (token)
        {
        case TOK_MAXPOWER_HF:  code = 1; break;

        case TOK_MAXPOWER_6M:  code = 2; break;

        case TOK_MAXPOWER_4M:  code = 3; break;

        case TOK_MAXPOWER_AM:  code = 4; break;

        default: return -RIG_EINVAL;
        }

        SNPRINTF(priv->cmd_str, sizeof(priv->cmd_str), "EX0304%02d%c", code, cat_term);
    }

    retval = newcat_get_cmd(rig);

    if (retval == RIG_OK)
    {
        rig_debug(RIG_DEBUG_ERR, "%s: offset=%d, scanning '%s'\n", __func__, offset,
                  &priv->ret_data[offset]);
        sscanf(&priv->ret_data[offset], "%d", &val->i);
    }

    return retval;
}


int newcat_set_ext_level(RIG *rig, vfo_t vfo, token_t token, value_t val)
{
    struct newcat_priv_data *priv = (struct newcat_priv_data *)rig->state.priv;

    ENTERFUNC;

    switch (token)
    {
    case TOK_ROOFING_FILTER:
        RETURNFUNC(set_roofing_filter(rig, vfo, val.i));

    case TOK_KEYER:
        if (!newcat_valid_command(rig, "KR"))
        {
            RETURNFUNC(-RIG_ENAVAIL);
        }

        SNPRINTF(priv->cmd_str, sizeof(priv->cmd_str), "KR%d%c", val.i ? 1 : 0,
                 cat_term);

        RETURNFUNC(newcat_set_cmd(rig));

    case TOK_APF_FREQ:
        RETURNFUNC(newcat_set_apf_frequency(rig, vfo, val.f));

    case TOK_APF_WIDTH:
        RETURNFUNC(newcat_set_apf_width(rig, vfo, val.i));

    case TOK_CONTOUR:
        RETURNFUNC(newcat_set_contour(rig, vfo, val.i));

    case TOK_CONTOUR_FREQ:
        RETURNFUNC(newcat_set_contour_frequency(rig, vfo, val.f));

    case TOK_CONTOUR_LEVEL:
        RETURNFUNC(newcat_set_contour_level(rig, vfo, val.f));

    case TOK_CONTOUR_WIDTH:
        RETURNFUNC(newcat_set_contour_width(rig, vfo, val.f));

    case TOK_MAXPOWER_HF:
    case TOK_MAXPOWER_6M:
    case TOK_MAXPOWER_VHF:
    case TOK_MAXPOWER_UHF:
        RETURNFUNC(newcat_set_maxpower(rig, vfo, token, val.f));

    default:
        rig_debug(RIG_DEBUG_ERR, "%s: Unsupported ext level %s\n", __func__,
                  rig_strlevel(token));
        RETURNFUNC(-RIG_EINVAL);
    }
}

int newcat_get_ext_level(RIG *rig, vfo_t vfo, token_t token, value_t *val)
{
    struct newcat_priv_data *priv = (struct newcat_priv_data *)rig->state.priv;
    char *result;
    int retval;
    int value;

    ENTERFUNC;

    switch (token)
    {
    case TOK_ROOFING_FILTER:
    {
        struct newcat_roofing_filter *roofing_filter;
        retval = get_roofing_filter(rig, vfo, &roofing_filter);

        if (retval != RIG_OK)
        {
            RETURNFUNC(retval);
        }

        val->i = roofing_filter->index;
        break;
    }

    case TOK_KEYER:
        if (!newcat_valid_command(rig, "KR"))
        {
            RETURNFUNC(-RIG_ENAVAIL);
        }

        SNPRINTF(priv->cmd_str, sizeof(priv->cmd_str), "KR%c", cat_term);

        retval = newcat_get_cmd(rig);

        if (retval != RIG_OK)
        {
            RETURNFUNC(retval);
        }

        /* skip command */
        result = priv->ret_data + strlen(priv->cmd_str) - 1;
        /* chop term */
        priv->ret_data[strlen(priv->ret_data) - 1] = '\0';

        val->i = result[0] == '0' ? 0 : 1;
        break;

    case TOK_APF_FREQ:
        retval = newcat_get_apf_frequency(rig, vfo, &value);

        if (retval != RIG_OK)
        {
            RETURNFUNC(retval);
        }

        val->f = value;
        break;

    case TOK_APF_WIDTH:
        retval = newcat_get_apf_width(rig, vfo, &value);

        if (retval != RIG_OK)
        {
            RETURNFUNC(retval);
        }

        val->i = value;
        break;

    case TOK_CONTOUR:
        retval = newcat_get_contour(rig, vfo, &value);

        if (retval != RIG_OK)
        {
            RETURNFUNC(retval);
        }

        val->i = value;
        break;

    case TOK_CONTOUR_WIDTH:
        retval = newcat_get_contour_width(rig, vfo, &value);

        if (retval != RIG_OK)
        {
            RETURNFUNC(retval);
        }

        val->f = value;
        break;

    case TOK_CONTOUR_FREQ:
        retval = newcat_get_contour_frequency(rig, vfo, &value);

        if (retval != RIG_OK)
        {
            RETURNFUNC(retval);
        }

        val->f = value;
        break;

    case TOK_CONTOUR_LEVEL:
        retval = newcat_get_contour_level(rig, vfo, &value);

        if (retval != RIG_OK)
        {
            RETURNFUNC(retval);
        }

        val->f = value;
        break;

    case TOK_MAXPOWER_HF:
    case TOK_MAXPOWER_6M:
    case TOK_MAXPOWER_VHF:
    case TOK_MAXPOWER_UHF:
        RETURNFUNC(newcat_get_maxpower(rig, vfo, token, val));

    default:
        rig_debug(RIG_DEBUG_ERR, "%s: Unsupported ext level %s\n", __func__,
                  rig_strlevel(token));
        RETURNFUNC(-RIG_EINVAL);
    }

    RETURNFUNC(RIG_OK);
}

int newcat_set_ext_parm(RIG *rig, token_t token, value_t val)
{
    ENTERFUNC;

    RETURNFUNC(-RIG_ENAVAIL);
}


int newcat_get_ext_parm(RIG *rig, token_t token, value_t *val)
{
    ENTERFUNC;

    RETURNFUNC(-RIG_ENAVAIL);
}


int newcat_send_dtmf(RIG *rig, vfo_t vfo, const char *digits)
{
    ENTERFUNC;

    RETURNFUNC(-RIG_ENAVAIL);
}


int newcat_recv_dtmf(RIG *rig, vfo_t vfo, char *digits, int *length)
{
    ENTERFUNC;

    RETURNFUNC(-RIG_ENAVAIL);
}


int newcat_send_morse(RIG *rig, vfo_t vfo, const char *msg)
{
    struct newcat_priv_data *priv = (struct newcat_priv_data *)rig->state.priv;
    int rc;

    ENTERFUNC;

    char chan = '1';

    if (newcat_is_rig(rig, RIG_MODEL_FT450) && strlen(msg) == 1 && msg[0] > '4')
    {
        // 450 manual says 1/2/3 playback needs P1=6/7/8
        rig_debug(RIG_DEBUG_ERR, "%s: only messages 1-3 accepted\n", __func__);
        RETURNFUNC(-RIG_EINVAL);
    }
    else
    {
        // 5-chan playback 6-A: FT-1200, FT-2000, FT-3000, FTDX-5000, FT-891, FT-9000, FT-950, FT-991, FTDX-101MP/D, FTDX10
        // 5-chan but 1-5 playback: FT-710
        if (strlen(msg) == 1 && (msg[0] < '1' || msg[0] > '5'))
        {
            rig_debug(RIG_DEBUG_ERR, "%s: only messages 1-5 accepted\n", __func__);
            RETURNFUNC(-RIG_EINVAL);
        }

        if (!newcat_is_rig(rig, RIG_MODEL_FT710))
        {
            chan += 5;  // 6,7,8 needed for playback
        }
    }

    char *msg2 = strdup(msg);  // copy so we can modify it if needed

    if (strlen(msg2) == 1)
    {
        switch (*msg2)
        {
        // do all Yaeus rigs play back with chan+5?
        case '1': msg2[0] = '6'; break;

        case '2': msg2[0] = '7'; break;

        case '3': msg2[0] = '8'; break;

        case '4': msg2[0] = '9'; break;

        case '5': msg2[0] = 'A'; break;

        case '6': // we'll let these pass
        case '7':
        case '8':
        case '9':
        case 'A':
        case 'a':
            break;

        default:
            RETURNFUNC(-RIG_EINVAL);
        }
    }
    else
    {
        if (strlen(msg2) > 50)
        {
            msg2[51] = 0; // truncate if too long
            rig_debug(RIG_DEBUG_ERR, "%s: msg length of %d truncated to 50\n", __func__,
                      (int)strlen(msg));
        }

        SNPRINTF(priv->cmd_str, sizeof(priv->cmd_str), "KM1%s;", msg2);
        rc = newcat_set_cmd(rig);

        if (rc != RIG_OK)
        {
            free(msg2);
            RETURNFUNC(-RIG_EINVAL);
        }

        chan = '6'; // the channel we use to key msg 1
    }

    free(msg2);
    SNPRINTF(priv->cmd_str, sizeof(priv->cmd_str), "KY%c%c", chan, cat_term);

    rc = newcat_set_cmd(rig);
    RETURNFUNC(rc);
}


int newcat_set_bank(RIG *rig, vfo_t vfo, int bank)
{
    ENTERFUNC;

    RETURNFUNC(-RIG_ENAVAIL);
}


int newcat_set_mem(RIG *rig, vfo_t vfo, int ch)
{
    struct newcat_priv_data *priv = (struct newcat_priv_data *)rig->state.priv;
    int err, i;
    ncboolean restore_vfo;
    chan_t *chan_list;
    channel_t valid_chan;
    channel_cap_t *mem_caps = NULL;

    ENTERFUNC;

    if (!newcat_valid_command(rig, "MC"))
    {
        RETURNFUNC(-RIG_ENAVAIL);
    }

    chan_list = rig->caps->chan_list;

    for (i = 0; i < HAMLIB_CHANLSTSIZ && !RIG_IS_CHAN_END(chan_list[i]); i++)
    {
        if (ch >= chan_list[i].startc &&
                ch <= chan_list[i].endc)
        {
            mem_caps = &chan_list[i].mem_caps;
            break;
        }
    }

    /* Test for valid usable channel, skip if empty */
    memset(&valid_chan, 0, sizeof(channel_t));
    valid_chan.channel_num = ch;
    err = newcat_get_channel(rig, vfo, &valid_chan, 1);

    if (err < 0)
    {
        RETURNFUNC(err);
    }

    if (valid_chan.freq <= 1.0)
    {
        mem_caps = NULL;
    }

    rig_debug(RIG_DEBUG_TRACE, "%s: valChan Freq = %f\n", __func__,
              valid_chan.freq);

    /* Out of Range, or empty */
    if (!mem_caps)
    {
        RETURNFUNC(-RIG_EINVAL);
    }

    /* set to usable vfo if needed */
    err = newcat_set_vfo_from_alias(rig, &vfo);

    if (err < 0)
    {
        RETURNFUNC(err);
    }

    /* Restore to VFO mode or leave in Memory Mode */
    switch (vfo)
    {
    case RIG_VFO_A:
    case RIG_VFO_MAIN:
        /* Jump back from memory channel */
        restore_vfo = TRUE;
        break;

    case RIG_VFO_MEM:
        /* Jump from channel to channel in memory mode */
        restore_vfo = FALSE;
        break;

    case RIG_VFO_B:
    case RIG_VFO_SUB:
    default:
        /* Only works with VFO A */
        RETURNFUNC(-RIG_ENTARGET);
    }

    /* Set Memory Channel Number ************** */
    rig_debug(RIG_DEBUG_TRACE, "channel_num = %d, vfo = %s\n", ch, rig_strvfo(vfo));

    SNPRINTF(priv->cmd_str, sizeof(priv->cmd_str), "MC%03d%c", ch, cat_term);

    rig_debug(RIG_DEBUG_TRACE, "%s: cmd_str = %s\n", __func__, priv->cmd_str);

    priv->question_mark_response_means_rejected = 1;
    err = newcat_set_cmd(rig);
    priv->question_mark_response_means_rejected = 0;

    if (err != RIG_OK)
    {
        RETURNFUNC(err);
    }

    /* Restore VFO even if setting to blank memory channel */
    if (restore_vfo)
    {
        err = newcat_vfomem_toggle(rig);

        if (err != RIG_OK)
        {
            RETURNFUNC(err);
        }
    }

    RETURNFUNC(RIG_OK);
}


int newcat_get_mem(RIG *rig, vfo_t vfo, int *ch)
{
    struct newcat_priv_data *priv = (struct newcat_priv_data *)rig->state.priv;
    int err;

    ENTERFUNC;

    if (!newcat_valid_command(rig, "MC"))
    {
        RETURNFUNC(-RIG_ENAVAIL);
    }

    SNPRINTF(priv->cmd_str, sizeof(priv->cmd_str), "MC%c", cat_term);

    rig_debug(RIG_DEBUG_TRACE, "%s: cmd_str = %s\n", __func__, priv->cmd_str);

    /* Get Memory Channel Number */
    if (RIG_OK != (err = newcat_get_cmd(rig)))
    {
        RETURNFUNC(err);
    }

    *ch = atoi(priv->ret_data + 2);

    RETURNFUNC(RIG_OK);
}

int newcat_vfo_op(RIG *rig, vfo_t vfo, vfo_op_t op)
{
    struct newcat_priv_data *priv = (struct newcat_priv_data *)rig->state.priv;
    int err;
    char main_sub_vfo = '0';

    ENTERFUNC;

    /* Set Main or SUB vfo */
    err = newcat_set_vfo_from_alias(rig, &vfo);

    if (err < 0)
    {
        RETURNFUNC(err);
    }

    if (rig->caps->targetable_vfo & RIG_TARGETABLE_MODE)
    {
        main_sub_vfo = (RIG_VFO_B == vfo || RIG_VFO_SUB == vfo) ? '1' : '0';
    }

    switch (op)
    {
    case RIG_OP_TUNE:
        if (is_ft710)
        {
            SNPRINTF(priv->cmd_str, sizeof(priv->cmd_str), "AC003%c", cat_term);
        }
        else
        {
            SNPRINTF(priv->cmd_str, sizeof(priv->cmd_str), "AC002%c", cat_term);
        }

        break;

    case RIG_OP_CPY:
        if (newcat_is_rig(rig, RIG_MODEL_FT450))
        {
            SNPRINTF(priv->cmd_str, sizeof(priv->cmd_str), "VV%c", cat_term);
        }
        else
        {
            SNPRINTF(priv->cmd_str, sizeof(priv->cmd_str), "AB%c", cat_term);
        }

        break;

    case RIG_OP_XCHG:
    case RIG_OP_TOGGLE:
        SNPRINTF(priv->cmd_str, sizeof(priv->cmd_str), "SV%c", cat_term);
        break;

    case RIG_OP_UP:
        SNPRINTF(priv->cmd_str, sizeof(priv->cmd_str), "UP%c", cat_term);
        break;

    case RIG_OP_DOWN:
        SNPRINTF(priv->cmd_str, sizeof(priv->cmd_str), "DN%c", cat_term);
        break;

    case RIG_OP_BAND_UP:
        if (main_sub_vfo == 1)
        {
            SNPRINTF(priv->cmd_str, sizeof(priv->cmd_str), "BU1%c", cat_term);
        }
        else
        {
            SNPRINTF(priv->cmd_str, sizeof(priv->cmd_str), "BU0%c", cat_term);
        }

        break;

    case RIG_OP_BAND_DOWN:
        if (main_sub_vfo == 1)
        {
            SNPRINTF(priv->cmd_str, sizeof(priv->cmd_str), "BD1%c", cat_term);
        }
        else
        {
            SNPRINTF(priv->cmd_str, sizeof(priv->cmd_str), "BD0%c", cat_term);
        }

        break;

    case RIG_OP_FROM_VFO:
        /* VFOA ! */
        SNPRINTF(priv->cmd_str, sizeof(priv->cmd_str), "AM%c", cat_term);
        break;

    case RIG_OP_TO_VFO:
        /* VFOA ! */
        SNPRINTF(priv->cmd_str, sizeof(priv->cmd_str), "MA%c", cat_term);
        break;

    default:
        RETURNFUNC(-RIG_EINVAL);
    }

    RETURNFUNC(newcat_set_cmd(rig));
}


int newcat_scan(RIG *rig, vfo_t vfo, scan_t scan, int ch)
{
    struct newcat_priv_data *priv = (struct newcat_priv_data *)rig->state.priv;
    int retval;

    ENTERFUNC;

    if (scan != RIG_SCAN_VFO) { RETURNFUNC2(-RIG_EINVAL); }

    SNPRINTF(priv->cmd_str, sizeof(priv->cmd_str), "SC%d%c",
             scan == RIG_SCAN_STOP ? 0 : ch, cat_term);

    if (RIG_OK != (retval = newcat_set_cmd(rig)))
    {
        rig_debug(RIG_DEBUG_VERBOSE, "%s:%d command err = %d\n", __func__, __LINE__,
                  retval);
        RETURNFUNC2(retval);
    }

    RETURNFUNC2(retval);
}


int newcat_set_trn(RIG *rig, int trn)
{
    struct newcat_priv_data *priv = (struct newcat_priv_data *)rig->state.priv;
    char c;

    ENTERFUNC;

    if (!newcat_valid_command(rig, "AI"))
    {
        RETURNFUNC(-RIG_ENAVAIL);
    }

    if (trn  == RIG_TRN_OFF)
    {
        c = '0';
    }
    else
    {
        c = '1';
    }

    SNPRINTF(priv->cmd_str, sizeof(priv->cmd_str), "AI%c%c", c, cat_term);

    rig_debug(RIG_DEBUG_TRACE, "cmd_str = %s\n", priv->cmd_str);

    RETURNFUNC(newcat_set_cmd(rig));
}


int newcat_get_trn(RIG *rig, int *trn)
{
    struct newcat_priv_data *priv = (struct newcat_priv_data *)rig->state.priv;
    int err;
    char c;
    char command[] = "AI";

    ENTERFUNC;

    if (!newcat_valid_command(rig, command))
    {
        RETURNFUNC(-RIG_ENAVAIL);
    }

    SNPRINTF(priv->cmd_str, sizeof(priv->cmd_str), "%s%c", command, cat_term);

    /* Get Auto Information */
    if (RIG_OK != newcat_get_cmd(rig))
    {
        // if we failed to get AI we turn it off and try again
        SNPRINTF(priv->cmd_str, sizeof(priv->cmd_str), "%s0%c", command, cat_term);
        hl_usleep(500 * 1000); // is 500ms enough for the rig to stop sending info?
        newcat_set_cmd(rig); // don't care about any errors here
        SNPRINTF(priv->cmd_str, sizeof(priv->cmd_str), "%s%c", command, cat_term);
        err = newcat_get_cmd(rig);
        RETURNFUNC(err);
    }

    c = priv->ret_data[2];

    if (c == '0')
    {
        *trn = RIG_TRN_OFF;
    }
    else
    {
        *trn = RIG_TRN_RIG;
    }

    RETURNFUNC(RIG_OK);
}


int newcat_decode_event(RIG *rig)
{
    ENTERFUNC;

    RETURNFUNC(-RIG_ENAVAIL);
}


int newcat_set_channel(RIG *rig, vfo_t vfo, const channel_t *chan)
{
    struct rig_state *state = &rig->state;
    struct newcat_priv_data *priv = (struct newcat_priv_data *)rig->state.priv;
    int err, i;
    int rxit;
    char c_rit, c_xit, c_mode, c_vfo, c_tone, c_rptr_shift;
    tone_t tone;
    ncboolean restore_vfo;
    chan_t *chan_list;
    channel_cap_t *mem_caps = NULL;

    ENTERFUNC;


    if (!newcat_valid_command(rig, "MW"))
    {
        RETURNFUNC(-RIG_ENAVAIL);
    }

    chan_list = rig->caps->chan_list;

    for (i = 0; i < HAMLIB_CHANLSTSIZ && !RIG_IS_CHAN_END(chan_list[i]); i++)
    {
        if (chan->channel_num >= chan_list[i].startc &&
                chan->channel_num <= chan_list[i].endc &&
                // writable memory types... NOT 60-METERS or READ-ONLY channels
                (chan_list[i].type == RIG_MTYPE_MEM ||
                 chan_list[i].type == RIG_MTYPE_EDGE))
        {
            mem_caps = &chan_list[i].mem_caps;
            break;
        }
    }

    /* Out of Range */
    if (!mem_caps)
    {
        RETURNFUNC(-RIG_ENAVAIL);
    }

    /* Set Restore to VFO or leave in memory mode */
    switch (state->current_vfo)
    {
    case RIG_VFO_A:
    case RIG_VFO_B:
        /* Jump back from memory channel */
        restore_vfo = TRUE;
        break;

    case RIG_VFO_MEM:
        /* Jump from channel to channel in memory mode */
        restore_vfo = FALSE;
        break;

    case RIG_VFO_SUB:
    default:
        /* Only works with VFO Main */
        RETURNFUNC(-RIG_ENTARGET);
    }

    /* Write Memory Channel ************************* */
    /*  Clarifier TX, RX */
    if (chan->rit)
    {
        rxit = chan->rit;
        c_rit = '1';
        c_xit = '0';
    }
    else if (chan->xit)
    {
        rxit = chan->xit;
        c_rit = '0';
        c_xit = '1';
    }
    else
    {
        rxit  =  0;
        c_rit = '0';
        c_xit = '0';
    }

    /* MODE */
    c_mode = newcat_modechar(chan->mode);

    /* VFO Fixed */
    c_vfo = '0';

    /* CTCSS Tone / Sql */
    if (chan->ctcss_tone)
    {
        c_tone = '2';
        tone = chan->ctcss_tone;
    }
    else if (chan->ctcss_sql)
    {
        c_tone = '1';
        tone = chan->ctcss_sql;
    }
    else
    {
        c_tone = '0';
        tone = 0;
    }

    for (i = 0; rig->caps->ctcss_list[i] != 0; i++)
        if (tone == rig->caps->ctcss_list[i])
        {
            tone = i;

            if (tone > 49)
            {
                tone = 0;
            }

            break;
        }

    /* Repeater Shift */
    switch (chan->rptr_shift)
    {
    case RIG_RPT_SHIFT_NONE:  c_rptr_shift = '0'; break;

    case RIG_RPT_SHIFT_PLUS:  c_rptr_shift = '1'; break;

    case RIG_RPT_SHIFT_MINUS: c_rptr_shift = '2'; break;

    default: c_rptr_shift = '0';
    }

    if (priv->width_frequency == 9)
    {
        SNPRINTF(priv->cmd_str, sizeof(priv->cmd_str),
                 "MW%03d%09d%+.4d%c%c%c%c%c%02u%c%c",
                 chan->channel_num, (int)chan->freq, rxit, c_rit, c_xit, c_mode, c_vfo,
                 c_tone, tone, c_rptr_shift, cat_term);
    }
    else
    {
        SNPRINTF(priv->cmd_str, sizeof(priv->cmd_str),
                 "MW%03d%08d%+.4d%c%c%c%c%c%02u%c%c",
                 chan->channel_num, (int)chan->freq, rxit, c_rit, c_xit, c_mode, c_vfo,
                 c_tone, tone, c_rptr_shift, cat_term);
    }

    rig_debug(RIG_DEBUG_TRACE, "%s: cmd_str = %s\n", __func__, priv->cmd_str);

    /* Set Memory Channel */
    priv->question_mark_response_means_rejected = 1;
    err = newcat_set_cmd(rig);
    priv->question_mark_response_means_rejected = 0;

    if (err != RIG_OK)
    {
        RETURNFUNC(err);
    }

    /* Restore VFO ********************************** */
    if (restore_vfo)
    {
        err = newcat_vfomem_toggle(rig);
        RETURNFUNC(err);
    }

    RETURNFUNC(RIG_OK);
}


int newcat_get_channel(RIG *rig, vfo_t vfo, channel_t *chan, int read_only)
{
    struct newcat_priv_data *priv = (struct newcat_priv_data *)rig->state.priv;
    char *retval;
    char c, c2;
    int err, i;
    chan_t *chan_list;
    channel_cap_t *mem_caps = NULL;

    ENTERFUNC;

    if (!newcat_valid_command(rig, "MR"))
    {
        RETURNFUNC(-RIG_ENAVAIL);
    }

    chan_list = rig->caps->chan_list;

    for (i = 0; i < HAMLIB_CHANLSTSIZ && !RIG_IS_CHAN_END(chan_list[i]); i++)
    {
        if (chan->channel_num >= chan_list[i].startc &&
                chan->channel_num <= chan_list[i].endc)
        {
            mem_caps = &chan_list[i].mem_caps;
            break;
        }
    }

    /* Out of Range */
    if (!mem_caps)
    {
        RETURNFUNC(-RIG_ENAVAIL);
    }

    rig_debug(RIG_DEBUG_TRACE, "sizeof(channel_t) = %d\n", (int)sizeof(channel_t));
    rig_debug(RIG_DEBUG_TRACE, "sizeof(priv->cmd_str) = %d\n",
              (int)sizeof(priv->cmd_str));

    if (is_ftdx101d || is_ftdx101mp || is_ft991 || is_ft710)
    {
        SNPRINTF(priv->cmd_str, sizeof(priv->cmd_str), "MT%03d%c", chan->channel_num,
                 cat_term);
    }
    else
    {
        SNPRINTF(priv->cmd_str, sizeof(priv->cmd_str), "MR%03d%c", chan->channel_num,
                 cat_term);
    }

    rig_debug(RIG_DEBUG_TRACE, "%s: cmd_str = %s\n", __func__, priv->cmd_str);


    /* Get Memory Channel */
    priv->question_mark_response_means_rejected = 1;
    err = newcat_get_cmd(rig);
    priv->question_mark_response_means_rejected = 0;

    if (RIG_OK != err)
    {
        if (-RIG_ERJCTED == err)
        {
            /* Invalid channel, has not been set up, make sure freq is
               0 to indicate empty channel */
            chan->freq = 0.;
            RETURNFUNC(RIG_OK);
        }

        RETURNFUNC(err);
    }

    int offset = 0;

    if (priv->width_frequency == 9)
    {
        offset = 1;
    }

    /* ret_data string to channel_t struct :: this will destroy ret_data */

    /* rptr_shift P10 ************************ */
    retval = priv->ret_data + 25 + offset;

    switch (*retval)
    {
    case '0': chan->rptr_shift = RIG_RPT_SHIFT_NONE;  break;

    case '1': chan->rptr_shift = RIG_RPT_SHIFT_PLUS;  break;

    case '2': chan->rptr_shift = RIG_RPT_SHIFT_MINUS; break;

    default:  chan->rptr_shift = RIG_RPT_SHIFT_NONE;
    }

    *retval = '\0';

    /* CTCSS Encoding P8 ********************* */
    retval = priv->ret_data + 22 + offset;
    c = *retval;

    /* CTCSS Tone P9 ************************* */
    chan->ctcss_tone = 0;
    chan->ctcss_sql  = 0;
    retval = priv->ret_data + 23 + offset;
    i = atoi(retval);

    if (c == '1')
    {
        chan->ctcss_sql = rig->caps->ctcss_list[i];
    }
    else if (c == '2')
    {
        chan->ctcss_tone = rig->caps->ctcss_list[i];
    }

    /* vfo, mem, P7 ************************** */
    retval = priv->ret_data + 21 + offset;

    if (*retval == '1')
    {
        chan->vfo = RIG_VFO_MEM;
    }
    else
    {
        chan->vfo = RIG_VFO_CURR;
    }

    /* MODE P6 ******************************* */
    chan->width = 0;

    retval = priv->ret_data + 20 + offset;
    chan->mode = newcat_rmode(*retval);

    if (chan->mode == RIG_MODE_NONE)
    {
        rig_debug(RIG_DEBUG_ERR, "%s: unknown mode=%c\n", __func__, *retval);
        chan->mode = RIG_MODE_LSB;
    }

    /* Clarifier TX P5 *********************** */
    retval = priv->ret_data + 19 + offset;
    c2 = *retval;

    /* Clarifier RX P4 *********************** */
    retval = priv->ret_data + 18 + offset;
    c = *retval;
    *retval = '\0';

    /* Clarifier Offset P3 ******************* */
    chan->rit = 0;
    chan->xit = 0;
    retval = priv->ret_data + 13 + offset;

    if (c == '1')
    {
        chan->rit = atoi(retval);
    }
    else if (c2 == '1')
    {
        chan->xit = atoi(retval);
    }

    *retval = '\0';

    /* Frequency P2 ************************** */
    retval = priv->ret_data + 5;
    chan->freq = atof(retval);

    chan->tag[0] = '?'; // assume nothing

    if (priv->ret_data[28] != ';') // must have TAG data?
    {
        // get the TAG data
        sscanf(&priv->ret_data[28], "%32s", chan->tag);
        char *p = strchr(chan->tag, ';');

        if (p) { *p = 0; }
    }

    if (!read_only)
    {
        // Set rig to channel values
        rig_debug(RIG_DEBUG_ERR,
                  "%s: please contact hamlib mailing list to implement this\n", __func__);
        rig_debug(RIG_DEBUG_ERR,
                  "%s: need to know if rig updates when channel read or not\n", __func__);
        RETURNFUNC(-RIG_ENIMPL);
    }

    RETURNFUNC(RIG_OK);
}


const char *newcat_get_info(RIG *rig)
{
    struct newcat_priv_data *priv = (struct newcat_priv_data *)rig->state.priv;
    static char idbuf[129]; /* extra large static string array */

    /* Build the command string */
    SNPRINTF(priv->cmd_str, sizeof(priv->cmd_str), "ID;");

    rig_debug(RIG_DEBUG_TRACE, "%s: cmd_str = %s\n", __func__, priv->cmd_str);

    /* Get Identification Channel */
    if (RIG_OK != newcat_get_cmd(rig))
    {
        return (NULL);
    }

    priv->ret_data[6] = '\0';
    SNPRINTF(idbuf, sizeof(idbuf), "%s", priv->ret_data);

    return (idbuf);
}


/*
 * newcat_valid_command
 *
 * Determine whether or not the command is valid for the specified
 * rig.  This function should be called before sending the command
 * to the rig to make it easier to differentiate invalid and illegal
 * commands (for a rig).
 */

ncboolean newcat_valid_command(RIG *rig, char const *const command)
{
    struct rig_caps *caps;
    int search_high;
    int search_low;

    rig_debug(RIG_DEBUG_TRACE, "%s %s\n", __func__, command);

    caps = rig->caps;

    if (!caps)
    {
        rig_debug(RIG_DEBUG_ERR, "%s: Rig capabilities not valid\n", __func__);
        RETURNFUNC2(FALSE);
    }

    if (!is_ft450 && !is_ft950 && !is_ft891 && !is_ft991 && !is_ft2000
            && !is_ftdx5000 && !is_ftdx9000 && !is_ftdx1200 && !is_ftdx3000 && !is_ftdx101d
            && !is_ftdx101mp && !is_ftdx10 && !is_ft710)
    {
        rig_debug(RIG_DEBUG_ERR, "%s: '%s' is unknown\n", __func__, caps->model_name);
        RETURNFUNC2(FALSE);
    }

    /*
     * Make sure the command is known, and then check to make sure
     * is it valid for the rig.
     */

    search_low = 0;
    search_high = valid_commands_count;

    while (search_low <= search_high)
    {
        int search_test;
        int search_index;

        search_index = (search_low + search_high) / 2;
        search_test = strcmp(valid_commands[search_index].command, command);

        if (search_test > 0)
        {
            search_high = search_index - 1;
        }
        else if (search_test < 0)
        {
            search_low = search_index + 1;
        }
        else
        {
            /*
             * The command is valid.  Now make sure it is supported by the rig.
             */
            if (is_ft450 && valid_commands[search_index].ft450)
            {
                RETURNFUNC2(TRUE);
            }
            else if (is_ft891 && valid_commands[search_index].ft891)
            {
                RETURNFUNC2(TRUE);
            }
            else if (is_ft950 && valid_commands[search_index].ft950)
            {
                RETURNFUNC2(TRUE);
            }
            else if (is_ft991 && valid_commands[search_index].ft991)
            {
                RETURNFUNC2(TRUE);
            }
            else if (is_ft2000 && valid_commands[search_index].ft2000)
            {
                RETURNFUNC2(TRUE);
            }
            else if (is_ftdx5000 && valid_commands[search_index].ft5000)
            {
                RETURNFUNC2(TRUE);
            }
            else if (is_ftdx9000 && valid_commands[search_index].ft9000)
            {
                RETURNFUNC2(TRUE);
            }
            else if (is_ftdx1200 && valid_commands[search_index].ft1200)
            {
                RETURNFUNC2(TRUE);
            }
            else if (is_ftdx3000 && valid_commands[search_index].ft3000)
            {
                RETURNFUNC2(TRUE);
            }
            else if (is_ftdx3000dm && valid_commands[search_index].ft3000)
            {
                RETURNFUNC2(TRUE);
            }
            else if (is_ftdx101d && valid_commands[search_index].ft101d)
            {
                RETURNFUNC2(TRUE);
            }
            else if (is_ftdx101mp && valid_commands[search_index].ft101mp)
            {
                RETURNFUNC2(TRUE);
            }
            else if (is_ftdx10 && valid_commands[search_index].ftdx10)
            {
                RETURNFUNC2(TRUE);
            }
            else if (is_ft710 && valid_commands[search_index].ft710)
            {
                RETURNFUNC2(TRUE);
            }
            else
            {
                rig_debug(RIG_DEBUG_TRACE, "%s: '%s' command '%s' not supported\n",
                          __func__, caps->model_name, command);
                RETURNFUNC2(FALSE);
            }
        }
    }

    rig_debug(RIG_DEBUG_TRACE, "%s: '%s' command '%s' not valid\n",
              __func__, caps->model_name, command);
    RETURNFUNC2(FALSE);
}


ncboolean newcat_is_rig(RIG *rig, rig_model_t model)
{
    ncboolean is_rig;

    //a bit too verbose so disable this unless needed
    //rig_debug(RIG_DEBUG_TRACE, "%s(%d):%s called\n", __FILE__, __LINE__, __func__);
    is_rig = (model == rig->caps->rig_model) ? TRUE : FALSE;

    return (is_rig); // RETURN is too verbose here
}


int newcat_set_tx_vfo(RIG *rig, vfo_t tx_vfo)
{
    struct newcat_priv_data *priv = (struct newcat_priv_data *) rig->state.priv;
    char *command = "FT";
    int result;
    char p1;

    ENTERFUNC;

    if (!newcat_valid_command(rig, "FT"))
    {
        RETURNFUNC(-RIG_ENAVAIL);
    }

    result = newcat_set_vfo_from_alias(rig, &tx_vfo);

    if (result < 0)
    {
        RETURNFUNC(result);
    }

    switch (tx_vfo)
    {
    case RIG_VFO_A:
    case RIG_VFO_MAIN:
        p1 = '0';
        break;

    case RIG_VFO_B:
    case RIG_VFO_SUB:
        p1 = '1';
        break;

    case RIG_VFO_MEM:

        /* VFO A */
        if (priv->current_mem == NC_MEM_CHANNEL_NONE)
        {
            RETURNFUNC(RIG_OK);
        }
        else    /* Memory Channel mode */
        {
            p1 = '0';
        }

        break;

    default:
        RETURNFUNC(-RIG_EINVAL);
    }

<<<<<<< HEAD
    // NOTE: FT-450 only has toggle command so not sure how to definitively set the TX VFO (VS; doesn't seem to help either)
    if (is_ft950 || is_ft2000 || is_ftdx3000 || is_ftdx3000dm || is_ftdx5000 || is_ftdx1200 || is_ft991 ||
             is_ftdx10 || is_ftdx101d || is_ftdx101mp)
=======
    /* TODO: G4WJS - FT-450 only has toggle command so not sure how to
       definitively set the TX VFO (VS; doesn't seem to help
       either) */
    if (newcat_is_rig(rig, RIG_MODEL_FT950) ||
            newcat_is_rig(rig, RIG_MODEL_FT2000) ||
            newcat_is_rig(rig, RIG_MODEL_FTDX5000) ||
            newcat_is_rig(rig, RIG_MODEL_FTDX1200) ||
            newcat_is_rig(rig, RIG_MODEL_FTDX10) ||
            newcat_is_rig(rig, RIG_MODEL_FT991) ||
            newcat_is_rig(rig, RIG_MODEL_FTDX3000))
>>>>>>> 7d0c737e
    {
        // These rigs use numbers 2 and 3 to denote A/B or Main/Sub VFOs - 0 and 1 are for toggling TX function
        p1 = p1 + 2;
    }

    SNPRINTF(priv->cmd_str, sizeof(priv->cmd_str), "%s%c%c", command, p1, cat_term);

    rig_debug(RIG_DEBUG_TRACE, "cmd_str = %s, vfo=%s\n", priv->cmd_str,
              rig_strvfo(tx_vfo));

    result = newcat_set_cmd(rig);

    if (result != RIG_OK)
    {
        RETURNFUNC(result);
    }

    rig->state.tx_vfo = tx_vfo;

    RETURNFUNC(result);
}


int newcat_get_tx_vfo(RIG *rig, vfo_t *tx_vfo)
{
    struct newcat_priv_data *priv = (struct newcat_priv_data *) rig->state.priv;
    char const *command = "FT";
    vfo_t vfo_mode;
    int result;
    char c;

    ENTERFUNC;

    if (!newcat_valid_command(rig, command))
    {
        RETURNFUNC(-RIG_ENAVAIL);
    }

    SNPRINTF(priv->cmd_str, sizeof(priv->cmd_str), "%s%c", command, cat_term);

    if (RIG_OK != (result = newcat_get_cmd(rig)))
    {
        RETURNFUNC(result);
    }

    c = priv->ret_data[2];

    switch (c)
    {
    case '0':
        if (rig->state.vfo_list & RIG_VFO_MAIN)
        {
            *tx_vfo = RIG_VFO_MAIN;
        }
        else
        {
            *tx_vfo = RIG_VFO_A;
        }
        break;

    case '1' :
        if (rig->state.vfo_list & RIG_VFO_SUB)
        {
            *tx_vfo = RIG_VFO_SUB;
        }
        else
        {
            *tx_vfo = RIG_VFO_B;
        }
        break;

    default:
        rig_debug(RIG_DEBUG_ERR, "%s: Unknown tx_vfo=%c from index 2 of %s\n", __func__,
                  c, priv->ret_data);
        RETURNFUNC(-RIG_EPROTO);
    }

    /* Check to see if RIG is in MEM mode */
    result = newcat_get_vfo_mode(rig, RIG_VFO_A, &vfo_mode);

    if (result != RIG_OK)
    {
        RETURNFUNC(result);
    }

    if (vfo_mode == RIG_VFO_MEM && *tx_vfo == RIG_VFO_A)
    {
        *tx_vfo = RIG_VFO_MEM;
    }

    rig_debug(RIG_DEBUG_TRACE, "%s: tx_vfo = %s\n", __func__, rig_strvfo(*tx_vfo));

    RETURNFUNC(RIG_OK);
}


static int newcat_set_split(RIG *rig, split_t split, vfo_t *rx_vfo, vfo_t *tx_vfo)
{
    struct newcat_priv_data *priv = (struct newcat_priv_data *) rig->state.priv;
    char *command = "ST";
    char p1;
    int result;

    ENTERFUNC;

    if (!newcat_valid_command(rig, "ST") || is_ft450 || priv->split_st_command_missing)
    {
        RETURNFUNC(-RIG_ENAVAIL);
    }

    result = newcat_set_vfo_from_alias(rig, tx_vfo);

    if (result < 0)
    {
        RETURNFUNC(result);
    }

    switch (split)
    {
    case RIG_SPLIT_OFF:
        p1 = '0';
        break;
    case RIG_SPLIT_ON:
        p1 = '1';
        break;
    default:
        RETURNFUNC(-RIG_EINVAL);
    }

    SNPRINTF(priv->cmd_str, sizeof(priv->cmd_str), "%s%c%c", command, p1, cat_term);

    rig_debug(RIG_DEBUG_TRACE, "cmd_str = %s, vfo=%s\n", priv->cmd_str,
              rig_strvfo(*tx_vfo));

    result = newcat_set_cmd(rig);

    if (result != RIG_OK)
    {
        priv->split_st_command_missing = 1;
        RETURNFUNC(result);
    }

    switch (split)
    {
    case RIG_SPLIT_OFF:
        *rx_vfo = rig->state.current_vfo;
        *tx_vfo = rig->state.current_vfo;
        break;
    case RIG_SPLIT_ON:
        // These rigs have fixed RX and TX VFOs when using the ST split command
        if (is_ftdx101d || is_ftdx101mp)
        {
            *rx_vfo = RIG_VFO_MAIN;
            *tx_vfo = RIG_VFO_SUB;
        }
        else if (is_ftdx10)
        {
            *rx_vfo = RIG_VFO_A;
            *tx_vfo = RIG_VFO_B;
        }
        else
        {
            *rx_vfo = rig->state.current_vfo;

            result = newcat_get_tx_vfo(rig, tx_vfo);
            if (result != RIG_OK)
            {
                RETURNFUNC(result);
            }
        }
        break;
    default:
        RETURNFUNC(-RIG_EINVAL);
    }

    RETURNFUNC(result);
}


static int newcat_get_split(RIG *rig, split_t *split, vfo_t *tx_vfo)
{
    struct newcat_priv_data *priv = (struct newcat_priv_data *) rig->state.priv;
    char const *command = "ST";
    int result;
    char c;

    ENTERFUNC;

    if (!newcat_valid_command(rig, "ST") || is_ft450 || priv->split_st_command_missing)
    {
        RETURNFUNC(-RIG_ENAVAIL);
    }

    SNPRINTF(priv->cmd_str, sizeof(priv->cmd_str), "%s%c", command, cat_term);

    result = newcat_get_cmd(rig);
    if (result != RIG_OK)
    {
        priv->split_st_command_missing = 1;
        RETURNFUNC(result);
    }

    c = priv->ret_data[2];

    switch (c)
    {
    case '0':
        *split = RIG_SPLIT_OFF;

        result = newcat_get_tx_vfo(rig, tx_vfo);
        if (result != RIG_OK)
        {
            RETURNFUNC(result);
        }
        break;

    case '1' :
        *split = RIG_SPLIT_ON;

        // These rigs have fixed RX and TX VFOs when using the ST split command
        if (is_ftdx101d || is_ftdx101mp)
        {
            *tx_vfo = RIG_VFO_SUB;
        }
        else if (is_ftdx10)
        {
            *tx_vfo = RIG_VFO_B;
        }
        else
        {
            result = newcat_get_tx_vfo(rig, tx_vfo);
            if (result != RIG_OK)
            {
                RETURNFUNC(result);
            }
        }
        break;

    default:
        rig_debug(RIG_DEBUG_ERR, "%s: Unknown split=%c from index 2 of %s\n", __func__,
                  c, priv->ret_data);
        RETURNFUNC(-RIG_EPROTO);
    }

    rig_debug(RIG_DEBUG_TRACE, "%s: tx_vfo = %s\n", __func__, rig_strvfo(*tx_vfo));

    RETURNFUNC(RIG_OK);
}


int newcat_set_vfo_from_alias(RIG *rig, vfo_t *vfo)
{

    ENTERFUNC;
    rig_debug(RIG_DEBUG_TRACE, "%s: alias vfo = %s\n", __func__, rig_strvfo(*vfo));

    if (*vfo == RIG_VFO_NONE)
    {
        int rc = rig_get_vfo(rig, vfo);

        if (rc != RIG_OK)
        {
            rig_debug(RIG_DEBUG_ERR, "%s: rig_get_vfo failed: %s\n", __func__,
                      rig_strvfo(*vfo));
            RETURNFUNC(rc);
        }

        rig_debug(RIG_DEBUG_TRACE, "%s: vfo==None so get vfo=%s\n", __func__,
                  rig_strvfo(*vfo));
    }

    switch (*vfo)
    {
    case RIG_VFO_A:
    case RIG_VFO_B:
    case RIG_VFO_MEM:
        /* passes through */
        break;

    case RIG_VFO_CURR:  /* RIG_VFO_RX == RIG_VFO_CURR */
    case RIG_VFO_VFO:
        *vfo = rig->state.current_vfo;
        break;

    case RIG_VFO_TX:

        /* set to another vfo for split or uplink */
        if (rig->state.vfo_list & RIG_VFO_MAIN)
        {
            *vfo = (rig->state.current_vfo == RIG_VFO_SUB) ? RIG_VFO_MAIN : RIG_VFO_SUB;
        }
        else
        {
            *vfo = (rig->state.current_vfo == RIG_VFO_B) ? RIG_VFO_A : RIG_VFO_B;
        }

        break;

    case RIG_VFO_MAIN:
        *vfo = RIG_VFO_MAIN;
        break;

    case RIG_VFO_SUB:
        *vfo = RIG_VFO_SUB;
        break;

    default:
        rig_debug(RIG_DEBUG_TRACE, "Unrecognized.  vfo= %s\n", rig_strvfo(*vfo));
        RETURNFUNC(-RIG_EINVAL);
    }

    RETURNFUNC(RIG_OK);
}

int newcat_set_narrow(RIG *rig, vfo_t vfo, ncboolean narrow)
{
    struct newcat_priv_data *priv = (struct newcat_priv_data *)rig->state.priv;
    int err;
    char c;
    char main_sub_vfo = '0';

    ENTERFUNC;

    if (!newcat_valid_command(rig, "NA"))
    {
        RETURNFUNC(-RIG_ENAVAIL);
    }

    err = newcat_set_vfo_from_alias(rig, &vfo);

    if (err < 0)
    {
        RETURNFUNC(err);
    }

    if (rig->caps->targetable_vfo & RIG_TARGETABLE_MODE)
    {
        main_sub_vfo = (RIG_VFO_B == vfo || RIG_VFO_SUB == vfo) ? '1' : '0';
    }

    if (narrow == TRUE)
    {
        c = '1';
    }
    else
    {
        c = '0';
    }

    SNPRINTF(priv->cmd_str, sizeof(priv->cmd_str), "NA%c%c%c", main_sub_vfo, c,
             cat_term);

    rig_debug(RIG_DEBUG_TRACE, "cmd_str = %s\n", priv->cmd_str);

    RETURNFUNC(newcat_set_cmd(rig));
}


int newcat_get_narrow(RIG *rig, vfo_t vfo, ncboolean *narrow)
{
    struct newcat_priv_data *priv = (struct newcat_priv_data *)rig->state.priv;
    int err;
    char c;
    char command[] = "NA";
    char main_sub_vfo = '0';

    ENTERFUNC;

    if (!newcat_valid_command(rig, command))
    {
        RETURNFUNC(-RIG_ENAVAIL);
    }

    err = newcat_set_vfo_from_alias(rig, &vfo);

    if (err < 0)
    {
        RETURNFUNC(err);
    }

    if (rig->caps->targetable_vfo & RIG_TARGETABLE_MODE)
    {
        main_sub_vfo = (RIG_VFO_B == vfo || RIG_VFO_SUB == vfo) ? '1' : '0';
    }

    SNPRINTF(priv->cmd_str, sizeof(priv->cmd_str), "%s%c%c", command, main_sub_vfo,
             cat_term);

    /* Get NAR */
    if (RIG_OK != (err = newcat_get_cmd(rig)))
    {
        RETURNFUNC(err);
    }

    c = priv->ret_data[3];

    if (c == '1')
    {
        *narrow = TRUE;
    }
    else
    {
        *narrow = FALSE;
    }

    RETURNFUNC(RIG_OK);
}

// returns 1 if in narrow mode 0 if not, < 0 if error
// if vfo != RIG_VFO_NONE then will use NA0 or NA1 depending on vfo Main or Sub
static int get_narrow(RIG *rig, vfo_t vfo)
{
    struct newcat_priv_data *priv = (struct newcat_priv_data *)rig->state.priv;
    int narrow = 0;
    int err;

    ENTERFUNC;
    // find out if we're in narrow or wide mode

    SNPRINTF(priv->cmd_str, sizeof(priv->cmd_str), "NA%c%c",
             vfo == RIG_VFO_SUB ? '1' : '0', cat_term);

    if (RIG_OK != (err = newcat_get_cmd(rig)))
    {
        RETURNFUNC(err);
    }

    if (sscanf(priv->ret_data, "NA%*1d%3d", &narrow) != 1)
    {
        rig_debug(RIG_DEBUG_ERR, "%s: unable to parse width from '%s'\n", __func__,
                  priv->ret_data);
        RETURNFUNC(-RIG_EPROTO);
    }

    RETURNFUNC(narrow);
}

int newcat_set_rx_bandwidth(RIG *rig, vfo_t vfo, rmode_t mode, pbwidth_t width)
{
    struct newcat_priv_data *priv = (struct newcat_priv_data *)rig->state.priv;
    int err;
    int w = 0;
    char main_sub_vfo = '0';

    ENTERFUNC;
    rig_debug(RIG_DEBUG_TRACE, "%s vfo=%s, mode=%s, width=%d\n", __func__,
              rig_strvfo(vfo), rig_strrmode(mode), (int)width);

    if (!newcat_valid_command(rig, "SH"))
    {
        RETURNFUNC(-RIG_ENAVAIL);
    }

    err = newcat_set_vfo_from_alias(rig, &vfo);

    if (err < 0)
    {
        RETURNFUNC(err);
    }

    if (rig->caps->targetable_vfo & RIG_TARGETABLE_MODE)
    {
        main_sub_vfo = (RIG_VFO_SUB == vfo) ? '1' : '0';
    }

    // NOTE: RIG_PASSBAND_NORMAL (0) should select the default filter width (SH00)

    if (is_ft950)
    {
        switch (mode)
        {
        case RIG_MODE_PKTUSB:
        case RIG_MODE_PKTLSB:
        case RIG_MODE_RTTY:
        case RIG_MODE_RTTYR:
        case RIG_MODE_CW:
        case RIG_MODE_CWR:
            // Narrow mode must be chosen correctly before filter width
            err = newcat_set_narrow(rig, vfo, width <= 500 ? TRUE : FALSE);

            if (err != RIG_OK)
            {
                RETURNFUNC(err);
            }

            if (width == RIG_PASSBAND_NORMAL) { w = 0; }
            else if (width <= 100) { w = 3; }
            else if (width <= 200) { w = 4; }
            else if (width <= 300) { w = 5; }
            else if (width <= 400) { w = 6; }
            else if (width <= 500) { w = 7; }
            else if (width <= 800) { w = 8; }
            else if (width <= 1200) { w = 9; }
            else if (width <= 1400) { w = 10; }
            else if (width <= 1700) { w = 11; }
            else if (width <= 2000) { w = 12; }
            else { w = 13; } // 2400 Hz

            break;

        case RIG_MODE_LSB:
        case RIG_MODE_USB:
            // Narrow mode must be chosen correctly before filter width
            err = newcat_set_narrow(rig, vfo, width <= 1800 ? TRUE : FALSE);

            if (err != RIG_OK)
            {
                RETURNFUNC(err);
            }

            if (width == RIG_PASSBAND_NORMAL) { w = 0; }
            else if (width <= 200) { w = 1; }
            else if (width <= 400) { w = 2; }
            else if (width <= 600) { w = 3; }
            else if (width <= 850) { w = 4; }
            else if (width <= 1100) { w = 5; }
            else if (width <= 1350) { w = 6; }
            else if (width <= 1500) { w = 7; }
            else if (width <= 1650) { w = 8; }
            else if (width <= 1800) { w = 9; }
            else if (width <= 1950) { w = 10; }
            else if (width <= 2100) { w = 11; }
            else if (width <= 2250) { w = 12; }
            else if (width <= 2400) { w = 13; }
            else if (width <= 2450) { w = 14; }
            else if (width <= 2500) { w = 15; }
            else if (width <= 2600) { w = 16; }
            else if (width <= 2700) { w = 17; }
            else if (width <= 2800) { w = 18; }
            else if (width <= 2900) { w = 19; }
            else { w = 20; } // 3000 Hz

            break;

        case RIG_MODE_AM:
        case RIG_MODE_FM:
        case RIG_MODE_PKTFM:
        case RIG_MODE_FMN:
            // Set roofing filter and narrow mode
            break;

        default:
            RETURNFUNC(-RIG_EINVAL);
        } // end switch(mode)

        if ((err = set_roofing_filter_for_width(rig, vfo, width)) != RIG_OK)
        {
            RETURNFUNC(err);
        }

        switch (mode)
        {
        case RIG_MODE_AM:
        case RIG_MODE_FM:
        case RIG_MODE_PKTFM:
            if (width > 0 && width < rig_passband_normal(rig, mode))
            {
                err = newcat_set_narrow(rig, vfo,  TRUE);
            }
            else
            {
                err = newcat_set_narrow(rig, vfo, FALSE);
            }

            RETURNFUNC(err);

        case RIG_MODE_FMN:
            RETURNFUNC(RIG_OK);
        }
    } // end is_ft950 */
    else if (is_ft891)
    {
        switch (mode)
        {
        case RIG_MODE_PKTUSB:
        case RIG_MODE_PKTLSB:
        case RIG_MODE_RTTY:
        case RIG_MODE_RTTYR:
        case RIG_MODE_CW:
        case RIG_MODE_CWR:
            // Narrow mode must be chosen correctly before filter width
            err = newcat_set_narrow(rig, vfo, width <= 500 ? TRUE : FALSE);

            if (err != RIG_OK)
            {
                RETURNFUNC(err);
            }

            if (width == RIG_PASSBAND_NORMAL) { w = 0; }
            else if (width <= 50) { w = 1; }
            else if (width <= 100) { w = 2; }
            else if (width <= 150) { w = 3; }
            else if (width <= 200) { w = 4; }
            else if (width <= 250) { w = 5; }
            else if (width <= 300) { w = 6; }
            else if (width <= 350) { w = 7; }
            else if (width <= 400) { w = 8; }
            else if (width <= 450) { w = 9; }
            else if (width <= 500) { w = 10; }
            else if (width <= 800) { w = 11; }
            else if (width <= 1200) { w = 12; }
            else if (width <= 1400) { w = 13; }
            else if (width <= 1700) { w = 14; }
            else if (width <= 2000) { w = 15; }
            else if (width <= 2400) { w = 16; }
            else { w = 17; } // 3000 Hz

            break;

        case RIG_MODE_LSB:
        case RIG_MODE_USB:
            // Narrow mode must be chosen correctly before filter width
            err = newcat_set_narrow(rig, vfo, width <= 1800 ? TRUE : FALSE);

            if (err != RIG_OK)
            {
                RETURNFUNC(err);
            }

            if (width == RIG_PASSBAND_NORMAL) { w = 0; }
            else if (width <= 200) { w = 1; }
            else if (width <= 400) { w = 2; }
            else if (width <= 600) { w = 3; }
            else if (width <= 850) { w = 4; }
            else if (width <= 1100) { w = 5; }
            else if (width <= 1350) { w = 6; }
            else if (width <= 1500) { w = 7; }
            else if (width <= 1650) { w = 8; }
            else if (width <= 1800) { w = 9; }
            else if (width <= 1950) { w = 10; }
            else if (width <= 2100) { w = 11; }
            else if (width <= 2200) { w = 12; }
            else if (width <= 2300) { w = 13; }
            else if (width <= 2400) { w = 14; }
            else if (width <= 2500) { w = 15; }
            else if (width <= 2600) { w = 16; }
            else if (width <= 2700) { w = 17; }
            else if (width <= 2800) { w = 18; }
            else if (width <= 2900) { w = 19; }
            else if (width <= 3000) { w = 20; }
            else { w = 21; } // 3000 Hz

            break;

        case RIG_MODE_AM:
        case RIG_MODE_FM:
        case RIG_MODE_PKTFM:
            if (width > 0 && width < rig_passband_normal(rig, mode))
            {
                err = newcat_set_narrow(rig, vfo,  TRUE);
            }
            else
            {
                err = newcat_set_narrow(rig, vfo, FALSE);
            }

            RETURNFUNC(err);

        case RIG_MODE_FMN:
            break;

        default:
            RETURNFUNC(-RIG_EINVAL);
        } // end switch(mode)
    } // end is_ft891
    else if (is_ft991)
    {
        switch (mode)
        {
        case RIG_MODE_PKTUSB:
        case RIG_MODE_PKTLSB:
        case RIG_MODE_RTTY:
        case RIG_MODE_RTTYR:
        case RIG_MODE_CW:
        case RIG_MODE_CWR:
            // Narrow mode must be chosen correctly before filter width
            err = newcat_set_narrow(rig, vfo, width <= 500 ? TRUE : FALSE);

            if (err != RIG_OK)
            {
                RETURNFUNC(err);
            }

            if (width == RIG_PASSBAND_NORMAL) { w = 0; }
            else if (width <= 50) { w = 1; }
            else if (width <= 100) { w = 2; }
            else if (width <= 150) { w = 3; }
            else if (width <= 200) { w = 4; }
            else if (width <= 250) { w = 5; }
            else if (width <= 300) { w = 6; }
            else if (width <= 350) { w = 7; }
            else if (width <= 400) { w = 8; }
            else if (width <= 450) { w = 9; }
            else if (width <= 500) { w = 10; }
            else if (width <= 800) { w = 11; }
            else if (width <= 1200) { w = 12; }
            else if (width <= 1400) { w = 13; }
            else if (width <= 1700) { w = 14; }
            else if (width <= 2000) { w = 15; }
            else if (width <= 2400) { w = 16; }
            else { w = 17; } // 3000 Hz

            break;

        case RIG_MODE_LSB:
        case RIG_MODE_USB:
            // Narrow mode must be chosen correctly before filter width
            err = newcat_set_narrow(rig, vfo, width <= 1800 ? TRUE : FALSE);

            if (err != RIG_OK)
            {
                RETURNFUNC(err);
            }

            if (width == RIG_PASSBAND_NORMAL) { w = 0; }
            else if (width <= 200) { w = 1; }
            else if (width <= 400) { w = 2; }
            else if (width <= 600) { w = 3; }
            else if (width <= 850) { w = 4; }
            else if (width <= 1100) { w = 5; }
            else if (width <= 1350) { w = 6; }
            else if (width <= 1500) { w = 7; }
            else if (width <= 1650) { w = 8; }
            else if (width <= 1800) { w = 9; }
            else if (width <= 1950) { w = 10; }
            else if (width <= 2100) { w = 11; }
            else if (width <= 2200) { w = 12; }
            else if (width <= 2300) { w = 13; }
            else if (width <= 2400) { w = 14; }
            else if (width <= 2500) { w = 15; }
            else if (width <= 2600) { w = 16; }
            else if (width <= 2700) { w = 17; }
            else if (width <= 2800) { w = 18; }
            else if (width <= 2900) { w = 19; }
            else if (width <= 3000) { w = 20; }
            else { w = 21; } // 3200 Hz

            break;

        case RIG_MODE_AM: // Only 1 passband each for AM or AMN
            if (width == RIG_PASSBAND_NORMAL || width == 9000)
            {
                err = newcat_set_narrow(rig, vfo, FALSE);
            }

            RETURNFUNC(err);

        case RIG_MODE_AMN:
            if (width == RIG_PASSBAND_NORMAL || width == 6000)
            {
                err = newcat_set_narrow(rig, vfo,  TRUE);
            }

            RETURNFUNC(err);

        case RIG_MODE_FM: // Only 1 passband each for FM or FMN
            if (width == RIG_PASSBAND_NORMAL || width == 16000)
            {
                err = newcat_set_narrow(rig, vfo, FALSE);
            }

            RETURNFUNC(err);

        case RIG_MODE_FMN:
            if (width == RIG_PASSBAND_NORMAL || width == 9000)
            {
                err = newcat_set_narrow(rig, vfo,  TRUE);
            }

            RETURNFUNC(err);

        case RIG_MODE_C4FM:
            if (width == RIG_PASSBAND_NORMAL || width == 16000)
            {
                err = newcat_set_narrow(rig, vfo,  TRUE);
            }
            else if (width == 9000)
            {
                err = newcat_set_narrow(rig, vfo, FALSE);
            }
            else
            {
                RETURNFUNC(-RIG_EINVAL);
            }

            RETURNFUNC(err);

        case RIG_MODE_PKTFM:
            if (width > 0 && width < rig_passband_normal(rig, mode))
            {
                err = newcat_set_narrow(rig, vfo,  TRUE);
            }
            else
            {
                err = newcat_set_narrow(rig, vfo, FALSE);
            }

            RETURNFUNC(err);

        default:
            RETURNFUNC(-RIG_EINVAL);
        } // end switch(mode)
    } // end is_ft991
    else if (is_ftdx1200 || is_ftdx3000)
    {
        // FTDX 1200 and FTDX 3000 have the same set of filter choices
        switch (mode)
        {
        case RIG_MODE_PKTUSB:
        case RIG_MODE_PKTLSB:
        case RIG_MODE_RTTY:
        case RIG_MODE_RTTYR:
        case RIG_MODE_CW:
        case RIG_MODE_CWR:
            // Narrow mode must be chosen correctly before filter width
            err = newcat_set_narrow(rig, vfo, width <= 500 ? TRUE : FALSE);

            if (err != RIG_OK)
            {
                RETURNFUNC(err);
            }

            if (width == RIG_PASSBAND_NORMAL) { w = 0; }
            else if (width <= 50) { w = 1; }
            else if (width <= 100) { w = 2; }
            else if (width <= 150) { w = 3; }
            else if (width <= 200) { w = 4; }
            else if (width <= 250) { w = 5; }
            else if (width <= 300) { w = 6; }
            else if (width <= 350) { w = 7; }
            else if (width <= 400) { w = 8; }
            else if (width <= 450) { w = 9; }
            else if (width <= 500) { w = 10; }
            else if (width <= 800) { w = 11; }
            else if (width <= 1200) { w = 12; }
            else if (width <= 1400) { w = 13; }
            else if (width <= 1700) { w = 14; }
            else if (width <= 2000) { w = 15; }
            else { w = 16; } // 2400 Hz

            break;

        case RIG_MODE_LSB:
        case RIG_MODE_USB:
            // Narrow mode must be chosen correctly before filter width
            err = newcat_set_narrow(rig, vfo, width <= 1800 ? TRUE : FALSE);

            if (err != RIG_OK)
            {
                RETURNFUNC(err);
            }

            if (width == RIG_PASSBAND_NORMAL) { w = 0; }
            else if (width <= 200) {  w = 1; }
            else if (width <= 400) {  w = 2; }
            else if (width <= 600) {  w = 3; }
            else if (width <= 850) {  w = 4; }
            else if (width <= 1100) {  w = 5; }
            else if (width <= 1350) {  w = 6; }
            else if (width <= 1500) {  w = 7; }
            else if (width <= 1650) {  w = 8; }
            else if (width <= 1800) {  w = 9; }
            else if (width <= 1950) {  w = 10; }
            else if (width <= 2100) {  w = 11; }
            else if (width <= 2200) {  w = 12; }
            else if (width <= 2300) {  w = 13; }
            else if (width <= 2400) {  w = 14; }
            else if (width <= 2500) {  w = 15; }
            else if (width <= 2600) {  w = 16; }
            else if (width <= 2700) {  w = 17; }
            else if (width <= 2800) {  w = 18; }
            else if (width <= 2900) {  w = 19; }
            else if (width <= 3000) {  w = 20; }
            else if (width <= 3200) {  w = 21; }
            else if (width <= 3400) {  w = 22; }
            else if (width <= 3600) {  w = 23; }
            else if (width <= 3800) {  w = 24; }
            else { w = 25; } // 4000 Hz

            break;

        case RIG_MODE_AM:
        case RIG_MODE_AMN:
        case RIG_MODE_FM:
        case RIG_MODE_PKTFM:
        case RIG_MODE_FMN:
            // Set roofing filter and narrow mode
            break;

        default:
            RETURNFUNC(-RIG_EINVAL);
        } // end switch(mode)

        if ((err = set_roofing_filter_for_width(rig, vfo, width)) != RIG_OK)
        {
            RETURNFUNC(err);
        }

        switch (mode)
        {
        case RIG_MODE_AM:
        case RIG_MODE_AMN:
        case RIG_MODE_FM:
        case RIG_MODE_PKTFM:
        case RIG_MODE_FMN:
            if (width > 0 && width < rig_passband_normal(rig, mode))
            {
                err = newcat_set_narrow(rig, vfo,  TRUE);
            }
            else
            {
                err = newcat_set_narrow(rig, vfo, FALSE);
            }

            RETURNFUNC(err);
        }
    } // end is_ftdx1200 and is_ftdx3000
    else if (is_ftdx5000)
    {
        switch (mode)
        {
        case RIG_MODE_PKTUSB:
        case RIG_MODE_PKTLSB:
        case RIG_MODE_RTTY:
        case RIG_MODE_RTTYR:
        case RIG_MODE_CW:
        case RIG_MODE_CWR:
            // Narrow mode must be chosen correctly before filter width
            err = newcat_set_narrow(rig, vfo, width <= 500 ? TRUE : FALSE);

            if (err != RIG_OK)
            {
                RETURNFUNC(err);
            }

            if (width == RIG_PASSBAND_NORMAL) { w = 0; }
            else if (width <= 50) { w = 1; }
            else if (width <= 100) { w = 2; }
            else if (width <= 150) { w = 3; }
            else if (width <= 200) { w = 4; }
            else if (width <= 250) { w = 5; }
            else if (width <= 300) { w = 6; }
            else if (width <= 350) { w = 7; }
            else if (width <= 400) { w = 8; }
            else if (width <= 450) { w = 9; }
            else if (width <= 500) { w = 10; }
            else if (width <= 800) { w = 11; }
            else if (width <= 1200) { w = 12; }
            else if (width <= 1400) { w = 13; }
            else if (width <= 1700) { w = 14; }
            else if (width <= 2000) { w = 15; }
            else { w = 16; } // 2400 Hz

            break;

        case RIG_MODE_LSB:
        case RIG_MODE_USB:
            // Narrow mode must be chosen correctly before filter width
            err = newcat_set_narrow(rig, vfo, width <= 1800 ? TRUE : FALSE);

            if (err != RIG_OK)
            {
                RETURNFUNC(err);
            }

            if (width == RIG_PASSBAND_NORMAL) { w = 0; }
            else if (width <= 200) {  w = 1; }
            else if (width <= 400) {  w = 2; }
            else if (width <= 600) {  w = 3; }
            else if (width <= 850) {  w = 4; }
            else if (width <= 1100) {  w = 5; }
            else if (width <= 1350) {  w = 6; }
            else if (width <= 1500) {  w = 7; }
            else if (width <= 1650) {  w = 8; }
            else if (width <= 1800) {  w = 9; }
            else if (width <= 1950) {  w = 10; }
            else if (width <= 2100) {  w = 11; }
            else if (width <= 2250) {  w = 12; }
            else if (width <= 2400) {  w = 13; }
            else if (width <= 2500) {  w = 15; }
            else if (width <= 2600) {  w = 16; }
            else if (width <= 2700) {  w = 17; }
            else if (width <= 2800) {  w = 18; }
            else if (width <= 2900) {  w = 19; }
            else if (width <= 3000) {  w = 20; }
            else if (width <= 3200) {  w = 21; }
            else if (width <= 3400) {  w = 22; }
            else if (width <= 3600) {  w = 23; }
            else if (width <= 3800) {  w = 24; }
            else { w = 25; } // 4000 Hz

            break;

        case RIG_MODE_AM:
        case RIG_MODE_AMN:
        case RIG_MODE_FM:
        case RIG_MODE_PKTFM:
        case RIG_MODE_FMN:
            // Set roofing filter and narrow mode
            break;

        default:
            RETURNFUNC(-RIG_EINVAL);
        } // end switch(mode)

        if ((err = set_roofing_filter_for_width(rig, vfo, width)) != RIG_OK)
        {
            RETURNFUNC(err);
        }

        switch (mode)
        {
        case RIG_MODE_AM:
        case RIG_MODE_AMN:
        case RIG_MODE_FM:
        case RIG_MODE_PKTFM:
        case RIG_MODE_FMN:
            if (width > 0 && width < rig_passband_normal(rig, mode))
            {
                err = newcat_set_narrow(rig, vfo,  TRUE);
            }
            else
            {
                err = newcat_set_narrow(rig, vfo, FALSE);
            }

            RETURNFUNC(err);
        }
    } // end is_ftdx5000
    else if (is_ftdx101d || is_ftdx101mp || is_ftdx10 || is_ft710)
    {
        switch (mode)
        {
        case RIG_MODE_PKTUSB:
        case RIG_MODE_PKTLSB:
        case RIG_MODE_RTTY:
        case RIG_MODE_RTTYR:
        case RIG_MODE_CW:
        case RIG_MODE_CWR:
            if (width == RIG_PASSBAND_NORMAL) { w = 0; }
            else if (width <= 50) { w = 1; }
            else if (width <= 100) { w = 2; }
            else if (width <= 150) { w = 3; }
            else if (width <= 200) { w = 4; }
            else if (width <= 250) { w = 5; }
            else if (width <= 300) { w = 6; }
            else if (width <= 350) { w = 7; }
            else if (width <= 400) { w = 8; }
            else if (width <= 450) { w = 9; }
            else if (width <= 500) { w = 10; }
            else if (width <= 600) { w = 11; }
            else if (width <= 800) { w = 12; }
            else if (width <= 1200) { w = 13; }
            else if (width <= 1400) { w = 14; }
            else if (width <= 1700) { w = 15; }
            else if (width <= 2000) { w = 16; }
            else if (width <= 2400) { w = 17; }
            else if (width <= 3000) { w = 18; }
            else if (width <= 3200) { w = 19; }
            else if (width <= 3500) { w = 20; }
            else { w = 21; } // 4000Hz

            break;

        case RIG_MODE_LSB:
        case RIG_MODE_USB:
            if (width == RIG_PASSBAND_NORMAL) { w = 0; }
            else if (width <= 300) {  w = 1; }
            else if (width <= 400) {  w = 2; }
            else if (width <= 600) {  w = 3; }
            else if (width <= 850) {  w = 4; }
            else if (width <= 1100) {  w = 5; }
            else if (width <= 1200) {  w = 6; }
            else if (width <= 1500) {  w = 7; }
            else if (width <= 1650) {  w = 8; }
            else if (width <= 1800) {  w = 9; }
            else if (width <= 1950) {  w = 10; }
            else if (width <= 2100) {  w = 11; }
            else if (width <= 2200) {  w = 12; }
            else if (width <= 2300) {  w = 13; }
            else if (width <= 2400) {  w = 14; }
            else if (width <= 2500) {  w = 15; }
            else if (width <= 2600) {  w = 16; }
            else if (width <= 2700) {  w = 17; }
            else if (width <= 2800) {  w = 18; }
            else if (width <= 2900) {  w = 19; }
            else if (width <= 3000) {  w = 20; }
            else if (width <= 3200) {  w = 21; }
            else if (width <= 3500) {  w = 22; }
            else { w = 23; } // 4000Hz

            break;

        case RIG_MODE_AM:
        case RIG_MODE_AMN:
        case RIG_MODE_FM:
        case RIG_MODE_PKTFM:
        case RIG_MODE_FMN:
            // Set roofing filter and narrow mode
            break;

        default:
            RETURNFUNC(-RIG_EINVAL);
        } // end switch(mode)

        if ((err = set_roofing_filter_for_width(rig, vfo, width)) != RIG_OK)
        {
            RETURNFUNC(err);
        }

        switch (mode)
        {
        case RIG_MODE_AM:
        case RIG_MODE_FM:
        case RIG_MODE_PKTFM:
            if (width > 0 && width < rig_passband_normal(rig, mode))
            {
                err = newcat_set_narrow(rig, vfo,  TRUE);
            }
            else
            {
                err = newcat_set_narrow(rig, vfo, FALSE);
            }

            RETURNFUNC(err);

        case RIG_MODE_AMN:
        case RIG_MODE_FMN:
            RETURNFUNC(RIG_OK);
        }
    } // end is_ftdx101
    else if (is_ft2000)
    {
        // We need details on the widths here, manuals lack information.
        switch (mode)
        {
        case RIG_MODE_CW:
        case RIG_MODE_CWR:
            // Narrow mode overrides DSP filter width on FT-2000
            newcat_set_narrow(rig, vfo, FALSE);

            // CW bandwidth is 2400 Hz at value 16
            if (width == RIG_PASSBAND_NORMAL) { w = 16; }
            else if (width <= 200) { w = 4; }
            else if (width <= 500) { w = 6; }
            else if (width <= 2400) { w = 16; }
            else { w = 31; } // No effect?

            break;

        case RIG_MODE_PKTUSB:
        case RIG_MODE_PKTLSB:
            // Narrow mode overrides DSP filter width on FT-2000
            newcat_set_narrow(rig, vfo, FALSE);

            // Packet SSB bandwidth is 2400 Hz at value 31
            if (width == RIG_PASSBAND_NORMAL) { w = 31; }
            else if (width <= 200) { w = 8; }
            else if (width <= 500) { w = 16; }
            else { w = 31; } // 2400

            break;

        case RIG_MODE_RTTY:
        case RIG_MODE_RTTYR:
            // Narrow mode overrides DSP filter width on FT-2000
            newcat_set_narrow(rig, vfo, FALSE);

            if (width == RIG_PASSBAND_NORMAL) { w = 16; }
            else if (width <= 300) { w = 8; }
            else if (width <= 500) { w = 16; }
            else { w = 31; } // 2400

            break;

        case RIG_MODE_LSB:
        case RIG_MODE_USB:
            // Narrow mode overrides DSP filter width on FT-2000
            newcat_set_narrow(rig, vfo, FALSE);

            if (width == RIG_PASSBAND_NORMAL) { w = 16; }
            else if (width <= 1800) { w = 8; }
            else if (width <= 2400) { w = 16; }
            else if (width <= 3000) { w = 25; }
            else { w = 31; } // 4000

            break;

        case RIG_MODE_AM:
        case RIG_MODE_FM:
        case RIG_MODE_PKTFM:
        case RIG_MODE_AMN:
        case RIG_MODE_FMN:
            RETURNFUNC(RIG_OK);

        default:
            RETURNFUNC(-RIG_EINVAL);
        }

        if ((err = set_roofing_filter_for_width(rig, vfo, width)) != RIG_OK)
        {
            RETURNFUNC(err);
        }

        switch (mode)
        {
        case RIG_MODE_AM:
        case RIG_MODE_AMN:
        case RIG_MODE_FM:
        case RIG_MODE_PKTFM:
        case RIG_MODE_FMN:
            if (width > 0 && width < rig_passband_normal(rig, mode))
            {
                err = newcat_set_narrow(rig, vfo,  TRUE);
            }
            else
            {
                err = newcat_set_narrow(rig, vfo, FALSE);
            }

            RETURNFUNC(err);
        }
    }
    else
    {
        // FT-450, FTDX 9000
        // We need details on the widths here, manuals lack information.
        switch (mode)
        {
        case RIG_MODE_PKTUSB:
        case RIG_MODE_PKTLSB:
        case RIG_MODE_RTTY:
        case RIG_MODE_RTTYR:
        case RIG_MODE_CW:
        case RIG_MODE_CWR:
            if (width == RIG_PASSBAND_NORMAL) { w = 16; }
            else if (width <= 500) { w = 6; }
            else if (width <= 1800) { w = 16; }
            else { w = 24; }

            break;

        case RIG_MODE_LSB:
        case RIG_MODE_USB:
            if (width == RIG_PASSBAND_NORMAL) { w = 16; }
            else if (width <= 1800) { w = 8; }
            else if (width <= 2400) { w = 16; }
            else { w = 25; } // 3000

            break;

        case RIG_MODE_AM:
        case RIG_MODE_FM:
        case RIG_MODE_PKTFM:
            if (width > 0 && width < rig_passband_normal(rig, mode))
            {
                err = newcat_set_narrow(rig, vfo,  TRUE);
            }
            else
            {
                err = newcat_set_narrow(rig, vfo, FALSE);
            }

            RETURNFUNC(err);

        case RIG_MODE_FMN:
            RETURNFUNC(RIG_OK);

        default:
            RETURNFUNC(-RIG_EINVAL);
        } /* end switch(mode) */

    } /* end else */

    if (is_ftdx101d || is_ftdx101mp || is_ft891)
    {
        // some rigs now require the bandwidth be turned "on"
        int on = is_ft891;
        SNPRINTF(priv->cmd_str, sizeof(priv->cmd_str), "SH%c%d%02d;", main_sub_vfo, on,
                 w);
    }
    else if (is_ft2000 || is_ftdx3000)
    {
        SNPRINTF(priv->cmd_str, sizeof(priv->cmd_str), "SH0%02d;", w);
    }
    else if (is_ftdx10)
    {
        SNPRINTF(priv->cmd_str, sizeof(priv->cmd_str), "SH00%02d;", w);
    }
    else
    {
        SNPRINTF(priv->cmd_str, sizeof(priv->cmd_str), "SH%c%02d;", main_sub_vfo, w);
    }

    rig_debug(RIG_DEBUG_TRACE, "%s: cmd_str = %s\n", __func__, priv->cmd_str);

    /* Set RX Bandwidth */
    RETURNFUNC(newcat_set_cmd(rig));
}

static int set_roofing_filter(RIG *rig, vfo_t vfo, int index)
{
    struct newcat_priv_data *priv = (struct newcat_priv_data *)rig->state.priv;
    struct newcat_priv_caps *priv_caps = (struct newcat_priv_caps *)rig->caps->priv;
    struct newcat_roofing_filter *roofing_filters;
    char main_sub_vfo = '0';
    char roofing_filter_choice = 0;
    int err;
    int i;

    ENTERFUNC;

    if (priv_caps == NULL)
    {
        RETURNFUNC(-RIG_ENAVAIL);
    }

    roofing_filters = priv_caps->roofing_filters;

    if (rig->caps->targetable_vfo & RIG_TARGETABLE_ROOFING)
    {
        main_sub_vfo = (RIG_VFO_B == vfo || RIG_VFO_SUB == vfo) ? '1' : '0';
    }

    if (!newcat_valid_command(rig, "RF"))
    {
        RETURNFUNC(-RIG_ENAVAIL);
    }

    for (i = 0; roofing_filters[i].index >= 0; i++)
    {
        const struct newcat_roofing_filter *current_filter = &roofing_filters[i];
        char set_value = current_filter->set_value;

        if (set_value == 0)
        {
            continue;
        }

        roofing_filter_choice = set_value;

        if (current_filter->index == index)
        {
            break;
        }
    }

    if (roofing_filter_choice == 0)
    {
        RETURNFUNC(-RIG_EINVAL);
    }

    SNPRINTF(priv->cmd_str, sizeof(priv->cmd_str), "RF%c%c%c", main_sub_vfo,
             roofing_filter_choice, cat_term);

    priv->question_mark_response_means_rejected = 1;
    err = newcat_set_cmd(rig);
    priv->question_mark_response_means_rejected = 0;

    if (RIG_OK != err)
    {
        RETURNFUNC(err);
    }

    RETURNFUNC(RIG_OK);
}

static int set_roofing_filter_for_width(RIG *rig, vfo_t vfo, int width)
{
    struct newcat_priv_caps *priv_caps = (struct newcat_priv_caps *)rig->caps->priv;
    int index = 0;
    int i;

    ENTERFUNC;

    if (priv_caps == NULL)
    {
        RETURNFUNC(-RIG_ENAVAIL);
    }

    for (i = 0; i < priv_caps->roofing_filter_count; i++)
    {
        const struct newcat_roofing_filter *current_filter =
                &priv_caps->roofing_filters[i];
        char set_value = current_filter->set_value;

        // Skip get-only values and optional filters
        if (set_value == 0 || current_filter->optional)
        {
            continue;
        }

        // The last filter is always the narrowest
        if (current_filter->width < width)
        {
            break;
        }

        index = current_filter->index;
    }

    RETURNFUNC(set_roofing_filter(rig, vfo, index));
}

static int get_roofing_filter(RIG *rig, vfo_t vfo,
                              struct newcat_roofing_filter **roofing_filter)
{
    struct newcat_priv_data *priv = (struct newcat_priv_data *)rig->state.priv;
    struct newcat_priv_caps *priv_caps = (struct newcat_priv_caps *)rig->caps->priv;
    struct newcat_roofing_filter *roofing_filters;
    char roofing_filter_choice;
    char main_sub_vfo = '0';
    char rf_vfo = 'X';
    int err;
    int n;
    int i;

    ENTERFUNC;

    if (priv_caps == NULL)
    {
        RETURNFUNC(-RIG_ENAVAIL);
    }

    roofing_filters = priv_caps->roofing_filters;

    if (rig->caps->targetable_vfo & RIG_TARGETABLE_ROOFING)
    {
        main_sub_vfo = (RIG_VFO_B == vfo || RIG_VFO_SUB == vfo) ? '1' : '0';
    }

    SNPRINTF(priv->cmd_str, sizeof(priv->cmd_str), "RF%c%c", main_sub_vfo,
             cat_term);

    if (RIG_OK != (err = newcat_get_cmd(rig)))
    {
        RETURNFUNC(err);
    }

    n = sscanf(priv->ret_data, "RF%c%c", &rf_vfo, &roofing_filter_choice);

    if (n != 2)
    {
        rig_debug(RIG_DEBUG_ERR,
                  "%s: error parsing '%s' for vfo and roofing filter, got %d parsed\n", __func__,
                  priv->ret_data, n);
        RETURNFUNC(-RIG_EPROTO);
    }

    for (i = 0; i < priv_caps->roofing_filter_count; i++)
    {
        struct newcat_roofing_filter *current_filter = &roofing_filters[i];

        if (current_filter->get_value == roofing_filter_choice)
        {
            *roofing_filter = current_filter;
            RETURNFUNC(RIG_OK);
        }
    }

    rig_debug(RIG_DEBUG_ERR,
              "%s: Expected a valid roofing filter but got %c from '%s'\n", __func__,
              roofing_filter_choice, priv->ret_data);

    RETURNFUNC(RIG_EPROTO);
}

int newcat_get_rx_bandwidth(RIG *rig, vfo_t vfo, rmode_t mode, pbwidth_t *width)
{
    struct newcat_priv_data *priv = (struct newcat_priv_data *)rig->state.priv;
    int err;
    int w;
    int sh_command_valid = 1;
    int narrow = 0;
    char cmd[] = "SH";
    char main_sub_vfo = '0';

    ENTERFUNC;
    rig_debug(RIG_DEBUG_TRACE, "%s vfo=%s, mode=%s\n", __func__,
              rig_strvfo(vfo), rig_strrmode(mode));

    if (!newcat_valid_command(rig, cmd))
    {
        RETURNFUNC(-RIG_ENAVAIL);
    }

    err = newcat_set_vfo_from_alias(rig, &vfo);

    if (err < 0)
    {
        RETURNFUNC(err);
    }

    if (is_ft950 || is_ftdx5000 || is_ftdx3000)
    {
        // Some Yaesu rigs cannot query SH in modes such as AM/FM
        switch (mode)
        {
        case RIG_MODE_FM:
        case RIG_MODE_FMN:
        case RIG_MODE_PKTFM:
        case RIG_MODE_AM:
        case RIG_MODE_AMN:
        case RIG_MODE_PKTAM:
            sh_command_valid = 0;
            break;
        }
    }

    if (rig->caps->targetable_vfo & RIG_TARGETABLE_MODE)
    {
        main_sub_vfo = (RIG_VFO_B == vfo || RIG_VFO_SUB == vfo) ? '1' : '0';
    }

    if (sh_command_valid)
    {
        if (is_ft2000 || is_ftdx10 || is_ftdx3000)
        {
            SNPRINTF(priv->cmd_str, sizeof(priv->cmd_str), "%s0%c", cmd, cat_term);
        }
        else
        {
            SNPRINTF(priv->cmd_str, sizeof(priv->cmd_str), "%s%c%c", cmd, main_sub_vfo,
                     cat_term);
        }

        err = newcat_get_cmd(rig);

        if (err != RIG_OK)
        {
            RETURNFUNC(err);
        }


        w = 0; // use default in case of error

        if (strlen(priv->ret_data) == 7)
        {
            int on;
            // do we need to pay attention to the Main/Sub here?
            int n = sscanf(priv->ret_data, "SH%*1d%1d%3d", &on, &w);

            if (n != 2)
            {
                err = -RIG_EPROTO;
            }

#if 0 // this may apply to another Yaesu rig

            if (n == 2)
            {
                if (!on) { w = 0; }
            }
            else
            {
                err = -RIG_EPROTO;
            }

#endif
        }
        else if (strlen(priv->ret_data) == 6)
        {
            int n = sscanf(priv->ret_data, "SH%3d", &w);

            if (n != 1) { err = -RIG_EPROTO; }
        }
        else
        {
            err = -RIG_EPROTO;
        }

        rig_debug(RIG_DEBUG_TRACE, "%s: w=%d\n", __func__, w);

        if (err != RIG_OK)
        {
            rig_debug(RIG_DEBUG_ERR, "%s: unable to parse width from '%s'\n", __func__,
                      priv->ret_data);
            RETURNFUNC(-RIG_EPROTO);
        }
    }
    else
    {
        // Some Yaesu rigs cannot query filter width using SH command in modes such as AM/FM
        w = 0;
    }

    if (is_ft950)
    {
        if ((narrow = get_narrow(rig, RIG_VFO_MAIN)) < 0)
        {
            RETURNFUNC(-RIG_EPROTO);
        }

        switch (mode)
        {
        case RIG_MODE_PKTUSB:
        case RIG_MODE_PKTLSB:
        case RIG_MODE_RTTY:
        case RIG_MODE_RTTYR:
        case RIG_MODE_CW:
        case RIG_MODE_CWR:
            switch (w)
            {
            case 0:
                *width = narrow ? 300 : 500;
                break;

            case 3: *width = 100; break;

            case 4: *width = 200; break;

            case 5: *width = 300; break;

            case 6: *width = 400; break;

            case 7: *width = 5000; break;

            case 8: *width = 800; break;

            case 9: *width = 1200; break;

            case 10: *width = 1400; break;

            case 11: *width = 1700; break;

            case 12: *width = 2000; break;

            case 13: *width = 2400; break;

            default: RETURNFUNC(-RIG_EINVAL);
            }

            break;

        case RIG_MODE_LSB:
        case RIG_MODE_USB:
            switch (w)
            {
            case 0:
                *width = narrow ? 1800 : 2400;
                break;

            case  1: *width =  200; break;

            case  2: *width =  400; break;

            case  3: *width =  600; break;

            case  4: *width =  850; break;

            case  5: *width = 1100; break;

            case  6: *width = 1350; break;

            case  7: *width = 1500; break;

            case  8: *width = 1650; break;

            case  9: *width = 1800; break;

            case 10: *width = 1950; break;

            case 11: *width = 2100; break;

            case 12: *width = 2250; break;

            case 13: *width = 2400; break;

            case 14: *width = 2450; break;

            case 15: *width = 2500; break;

            case 16: *width = 2600; break;

            case 17: *width = 2700; break;

            case 18: *width = 2800; break;

            case 19: *width = 2900; break;

            case 20: *width = 3000; break;

            default:
                RETURNFUNC(-RIG_EINVAL);
            }

            break;

        case RIG_MODE_AM:
            *width = narrow ? 6000 : 9000;
            break;

        case RIG_MODE_PKTFM:
        case RIG_MODE_FM:
            *width = narrow ? 9000 : 16000;
            break;

        case RIG_MODE_FMN:
            *width = 9000;
            break;

        default:
            rig_debug(RIG_DEBUG_ERR, "%s: unknown mode=%s\n", __func__, rig_strrmode(mode));
            RETURNFUNC(-RIG_EINVAL);
        }   /* end switch(mode) */

    } /* end if is_ft950 */
    else if (is_ft891)
    {
        if ((narrow = get_narrow(rig, vfo)) < 0)
        {
            rig_debug(RIG_DEBUG_ERR, "%s: error narrow < 0, narrow=%d\n", __func__, narrow);
            RETURNFUNC(-RIG_EPROTO);
        }

        switch (mode)
        {
        case RIG_MODE_PKTUSB:
        case RIG_MODE_PKTLSB:
        case RIG_MODE_RTTY:
        case RIG_MODE_RTTYR:
        case RIG_MODE_CW:
        case RIG_MODE_CWR:
            switch (w)
            {
            case 0:
                if (mode == RIG_MODE_CW || mode == RIG_MODE_CWR)
                {
                    *width = narrow ? 500 : 2400;
                }
                else
                {
                    *width = narrow ? 300 : 500;
                }

                break;

            case 1: *width = 50; break;

            case 2: *width = 100; break;

            case 3: *width = 150; break;

            case 4: *width = 200; break;

            case 5: *width = 250; break;

            case 6: *width = 300; break;

            case 7: *width = 350; break;

            case 8: *width = 400; break;

            case 9: *width = 450; break;

            case 10: *width = 500; break;

            case 11: *width = 800; break;

            case 12: *width = 1200; break;

            case 13: *width = 1400; break;

            case 14: *width = 1700; break;

            case 15: *width = 2000; break;

            case 16: *width = 2400; break;

            case 17: *width = 3000; break;

            default:
                rig_debug(RIG_DEBUG_ERR, "%s: unknown w=%d\n", __func__, w);
                RETURNFUNC(-RIG_EINVAL);
            }

            break;

        case RIG_MODE_LSB:
        case RIG_MODE_USB:
            switch (w)
            {
            case 0: *width = narrow ? 1500 : 2400; break;

            case  1: *width =  200; break;

            case  2: *width =  400; break;

            case  3: *width =  600; break;

            case  4: *width =  850; break;

            case  5: *width = 1100; break;

            case  6: *width = 1350; break;

            case  7: *width = 1500; break;

            case  8: *width = 1650; break;

            case  9: *width = 1800; break;

            case 10: *width = 1950; break;

            case 11: *width = 2100; break;

            case 12: *width = 2200; break;

            case 13: *width = 2300; break;

            case 14: *width = 2400; break;

            case 15: *width = 2500; break;

            case 16: *width = 2600; break;

            case 17: *width = 2700; break;

            case 18: *width = 2800; break;

            case 19: *width = 2900; break;

            case 20: *width = 3000; break;

            case 21: *width = 3200; break;

            default:
                rig_debug(RIG_DEBUG_ERR, "%s: unknown mode=%s\n", __func__, rig_strrmode(mode));
                RETURNFUNC(-RIG_EINVAL);
            }

            break;

        case RIG_MODE_AM:
        case RIG_MODE_FMN:
            *width =  9000;
            break;

        case RIG_MODE_AMN:
            *width =  6000;
            break;

        case RIG_MODE_FM:
        case RIG_MODE_PKTFM:
            *width = 16000;
            break;

        default:
            rig_debug(RIG_DEBUG_ERR, "%s: unknown mode=%s\n", __func__, rig_strrmode(mode));
            RETURNFUNC(-RIG_EINVAL);
        }   /* end switch(mode) */

    } /* end if is_ft891 */
    else if (is_ft991)
    {
        // some modes are fixed and can't be queried with "NA0"
        if (mode != RIG_MODE_C4FM && mode != RIG_MODE_PKTFM && mode != RIG_MODE_PKTFMN
                && (narrow = get_narrow(rig, vfo)) < 0)
        {
            RETURNFUNC(-RIG_EPROTO);
        }

        narrow = 0;

        switch (mode)
        {
        case RIG_MODE_PKTUSB:
        case RIG_MODE_PKTLSB:
        case RIG_MODE_RTTY:
        case RIG_MODE_RTTYR:
        case RIG_MODE_CW:
        case RIG_MODE_CWR:
            switch (w)
            {
            case 0:
                if (mode == RIG_MODE_CW || mode == RIG_MODE_CWR)
                {
                    *width = narrow ? 500 : 2400;
                }
                else
                {
                    *width = narrow ? 300 : 500;
                }

                break;

            case 1: *width = 50; break;

            case 2: *width = 100; break;

            case 3: *width = 150; break;

            case 4: *width = 200; break;

            case 5: *width = 250; break;

            case 6: *width = 300; break;

            case 7: *width = 350; break;

            case 8: *width = 400; break;

            case 9: *width = 450; break;

            case 10: *width = 500; break;

            case 11: *width = 800; break;

            case 12: *width = 1200; break;

            case 13: *width = 1400; break;

            case 14: *width = 1700; break;

            case 15: *width = 2000; break;

            case 16: *width = 2400; break;

            case 17: *width = 3000; break;

            default: RETURNFUNC(-RIG_EINVAL);
            }

            break;

        case RIG_MODE_LSB:
        case RIG_MODE_USB:
            switch (w)
            {
            case 0: *width = narrow ? 1500 : 2400; break;

            case  1: *width =  200; break;

            case  2: *width =  400; break;

            case  3: *width =  600; break;

            case  4: *width =  850; break;

            case  5: *width = 1100; break;

            case  6: *width = 1350; break;

            case  7: *width = 1500; break;

            case  8: *width = 1650; break;

            case  9: *width = 1800; break;

            case 10: *width = 1950; break;

            case 11: *width = 2100; break;

            case 12: *width = 2200; break;

            case 13: *width = 2300; break;

            case 14: *width = 2400; break;

            case 15: *width = 2500; break;

            case 16: *width = 2600; break;

            case 17: *width = 2700; break;

            case 18: *width = 2800; break;

            case 19: *width = 2900; break;

            case 20: *width = 3000; break;

            case 21: *width = 3200; break;

            default: RETURNFUNC(-RIG_EINVAL);
            }

            break;

        case RIG_MODE_AM:
        case RIG_MODE_FMN:
            *width =  9000;
            break;

        case RIG_MODE_AMN:
            *width =  6000;
            break;

        case RIG_MODE_FM:
        case RIG_MODE_C4FM:
        case RIG_MODE_PKTFM:
            *width = 16000;
            break;

        default:
            RETURNFUNC(-RIG_EINVAL);
        }   /* end switch(mode) */

    } /* end if is_ft991 */
    else if (is_ftdx1200 || is_ftdx3000)
    {
        if ((narrow = get_narrow(rig, RIG_VFO_MAIN)) < 0)
        {
            RETURNFUNC(-RIG_EPROTO);
        }

        switch (mode)
        {
        case RIG_MODE_PKTUSB:
        case RIG_MODE_PKTLSB:
        case RIG_MODE_RTTY:
        case RIG_MODE_RTTYR:
        case RIG_MODE_CW:
        case RIG_MODE_CWR:
            switch (w)
            {
            case 0:
                *width = narrow ? 500 : 2400;
                break;

            case 1: *width = 50; break;

            case 2: *width = 100; break;

            case 3: *width = 150; break;

            case 4: *width = 200; break;

            case 5: *width = 250; break;

            case 6: *width = 300; break;

            case 7: *width = 350; break;

            case 8: *width = 400; break;

            case 9: *width = 450; break;

            case 10: *width = 500; break;

            case 11: *width = 800; break;

            case 12: *width = 1200; break;

            case 13: *width = 1400; break;

            case 14: *width = 1700; break;

            case 15: *width = 2000; break;

            case 16: *width = 2400; break;

            default: RETURNFUNC(-RIG_EINVAL);
            }

            break;

        case RIG_MODE_LSB:
        case RIG_MODE_USB:
            switch (w)
            {
            case 0:
                *width = narrow ? 1500 : 2400;
                break;

            case  1: *width =  200; break;

            case  2: *width =  400; break;

            case  3: *width =  600; break;

            case  4: *width =  850; break;

            case  5: *width = 1100; break;

            case  6: *width = 1350; break;

            case  7: *width = 1500; break;

            case  8: *width = 1650; break;

            case  9: *width = 1800; break;

            case 10: *width = 1950; break;

            case 11: *width = 2100; break;

            case 12: *width = 2250; break;

            case 13: *width = 2400; break;

            case 14: *width = 2450; break;

            case 15: *width = 2500; break;

            case 16: *width = 2600; break;

            case 17: *width = 2700; break;

            case 18: *width = 2800; break;

            case 19: *width = 2900; break;

            case 20: *width = 3000; break;

            case 21: *width = 3200; break;

            case 22: *width = 3400; break;

            case 23: *width = 3600; break;

            case 24: *width = 3800; break;

            case 25: *width = 4000; break;

            default: RETURNFUNC(-RIG_EINVAL);
            }

            break;

        case RIG_MODE_AM:
            *width = narrow ? 6000 : 9000;
            break;

        case RIG_MODE_PKTFM:
        case RIG_MODE_FM:
            *width = narrow ? 9000 : 16000;
            break;

        case RIG_MODE_FMN:
            *width = 9000;
            break;

        case RIG_MODE_AMN:
            *width = 6000;
            break;

        default:
            RETURNFUNC(-RIG_EINVAL);
        }   /* end switch(mode) */

    } /* end if is_ftdx1200 or is_ftdx3000 */
    else if (is_ftdx5000)
    {
        if ((narrow = get_narrow(rig, RIG_VFO_MAIN)) < 0)
        {
            RETURNFUNC(-RIG_EPROTO);
        }

        switch (mode)
        {
        case RIG_MODE_PKTUSB:
        case RIG_MODE_PKTLSB:
        case RIG_MODE_RTTY:
        case RIG_MODE_RTTYR:
        case RIG_MODE_CW:
        case RIG_MODE_CWR:
            switch (w)
            {
            case 0:
                *width = narrow ? 500 : 2400;
                break;

            case 1: *width = 50; break;

            case 2: *width = 100; break;

            case 3: *width = 150; break;

            case 4: *width = 200; break;

            case 5: *width = 250; break;

            case 6: *width = 300; break;

            case 7: *width = 350; break;

            case 8: *width = 400; break;

            case 9: *width = 450; break;

            case 10: *width = 500; break;

            case 11: *width = 800; break;

            case 12: *width = 1200; break;

            case 13: *width = 1400; break;

            case 14: *width = 1700; break;

            case 15: *width = 2000; break;

            case 16: *width = 2400; break;

            default: RETURNFUNC(-RIG_EINVAL);
            }

            break;

        case RIG_MODE_LSB:
        case RIG_MODE_USB:
            switch (w)
            {
            case 0:
                *width = narrow ? 1500 : 2400;
                break;

            case  1: *width =  200; break;

            case  2: *width =  400; break;

            case  3: *width =  600; break;

            case  4: *width =  850; break;

            case  5: *width = 1100; break;

            case  6: *width = 1350; break;

            case  7: *width = 1500; break;

            case  8: *width = 1650; break;

            case  9: *width = 1800; break;

            case 10: *width = 1950; break;

            case 11: *width = 2100; break;

            case 12: *width = 2250; break;

            case 13: *width = 2400; break;

            // 14 is not defined for FTDX 5000, but leaving here for completeness
            case 14: *width = 2400; break;

            case 15: *width = 2500; break;

            case 16: *width = 2600; break;

            case 17: *width = 2700; break;

            case 18: *width = 2800; break;

            case 19: *width = 2900; break;

            case 20: *width = 3000; break;

            case 21: *width = 3200; break;

            case 22: *width = 3400; break;

            case 23: *width = 3600; break;

            case 24: *width = 3800; break;

            case 25: *width = 4000; break;

            default: RETURNFUNC(-RIG_EINVAL);
            }

            break;

        case RIG_MODE_AM:
            *width = narrow ? 6000 : 9000;
            break;

        case RIG_MODE_PKTFM:
        case RIG_MODE_FM:
            *width = narrow ? 9000 : 16000;
            break;

        case RIG_MODE_FMN:
            *width = 9000;
            break;

        case RIG_MODE_AMN:
            *width = 6000;
            break;

        default:
            RETURNFUNC(-RIG_EINVAL);
        }   /* end switch(mode) */

    } /* end if is_ftdx5000 */
    else if (is_ftdx101d || is_ftdx101mp || is_ftdx10)
    {
        rig_debug(RIG_DEBUG_TRACE, "%s: is_ftdx101 w=%d, mode=%s\n", __func__, w,
                  rig_strrmode(mode));

        if (w == 0) // then we need to know the roofing filter
        {
            struct newcat_roofing_filter *roofing_filter;
            err = get_roofing_filter(rig, vfo, &roofing_filter);

            if (err == RIG_OK)
            {
                *width = roofing_filter->width;
            }
        }

        switch (mode)
        {
        case RIG_MODE_PKTUSB:
        case RIG_MODE_PKTLSB:
        case RIG_MODE_RTTY:
        case RIG_MODE_RTTYR:
        case RIG_MODE_CW:
        case RIG_MODE_CWR:
            switch (w)
            {
            case 0: break; /* use roofing filter width */

            case 1: *width = 50; break;

            case 2: *width = 100; break;

            case 3: *width = 150; break;

            case 4: *width = 200; break;

            case 5: *width = 250; break;

            case 6: *width = 300; break;

            case 7: *width = 350; break;

            case 8: *width = 400; break;

            case 9: *width = 450;  break;

            case 10: *width = 500;  break;

            case 11: *width = 600;  break;

            case 12: *width = 800;  break;

            case 13: *width = 1200;  break;

            case 14: *width = 1400;  break;

            case 15: *width = 1700;  break;

            case 16: *width = 2000;  break;

            case 17: *width = 2400;  break;

            case 18: *width = 3000;  break;

            case 19: *width = 3200;  break;

            case 20: *width = 3500;  break;

            case 21: *width = 4000;  break;

            default:

                RETURNFUNC(-RIG_EINVAL);
            }

            break;

        case RIG_MODE_LSB:
        case RIG_MODE_USB:
            switch (w)
            {
            case 0: break; /* use roofing filter width */

            case 1: *width = 300; break;

            case 2: *width = 400; break;

            case 3: *width = 600; break;

            case 4: *width = 850; break;

            case 5: *width = 1100; break;

            case 6: *width = 1200; break;

            case 7: *width = 1500; break;

            case 8: *width = 1650; break;

            case 9: *width = 1800; break;

            case 10: *width = 1950;  break;

            case 11: *width = 2100;  break;

            case 12: *width = 2200;  break;

            case 13: *width = 2300;  break;

            case 14: *width = 2400;  break;

            case 15: *width = 2500;  break;

            case 16: *width = 2600;  break;

            case 17: *width = 2700;  break;

            case 18: *width = 2800;  break;

            case 19: *width = 2900;  break;

            case 20: *width = 3000;  break;

            case 21: *width = 3200;  break;

            case 22: *width = 3500;  break;

            case 23: *width = 4000;  break;

            default:
                rig_debug(RIG_DEBUG_ERR, "%s: unknown width=%d\n", __func__, w);
                RETURNFUNC(-RIG_EINVAL);
            }

            break;

        case RIG_MODE_AM:
        case RIG_MODE_FMN:
        case RIG_MODE_PKTFMN:
            *width = 9000;
            break;

        case RIG_MODE_AMN:
            *width = 6000;
            break;

        case RIG_MODE_FM:
        case RIG_MODE_PKTFM:
            *width = 16000;
            break;

        default:
            rig_debug(RIG_DEBUG_TRACE, "%s: bad mode\n", __func__);
            RETURNFUNC(-RIG_EINVAL);
        }   /* end switch(mode) */

        rig_debug(RIG_DEBUG_TRACE, "%s: end if FTDX101D\n", __func__);
    } /* end if is_ftdx101 */
    else if (is_ft2000)
    {
        if ((narrow = get_narrow(rig, RIG_VFO_MAIN)) < 0)
        {
            RETURNFUNC(-RIG_EPROTO);
        }

        switch (mode)
        {
        case RIG_MODE_CW:
        case RIG_MODE_CWR:
            if (w <= 4)
            {
                *width = 200;
            }
            else if (w <= 6)
            {
                *width = 500;
            }
            else if (w <= 16)
            {
                *width = 2400;
            }
            else
            {
                *width = 3000;
            }

            break;

        case RIG_MODE_PKTUSB:
        case RIG_MODE_PKTLSB:
            if (w <= 8)
            {
                *width = 200;
            }
            else if (w <= 16)
            {
                *width = 500;
            }
            else
            {
                *width = 2400;
            }

            break;

        case RIG_MODE_RTTY:
        case RIG_MODE_RTTYR:
            if (w <= 8)
            {
                *width = 300;
            }
            else if (w <= 16)
            {
                *width = 500;
            }
            else
            {
                *width = 2400;
            }

            break;

        case RIG_MODE_LSB:
        case RIG_MODE_USB:
            if (w <= 8)
            {
                *width = 1800;
            }
            else if (w <= 16)
            {
                *width = 2400;
            }
            else if (w <= 25)
            {
                *width = 3000;
            }
            else
            {
                *width = 4000;
            }

            break;

        case RIG_MODE_AM:
            *width = narrow ? 6000 : 9000;
            break;

        case RIG_MODE_PKTFM:
        case RIG_MODE_FM:
            *width = narrow ? 9000 : 16000;
            break;

        case RIG_MODE_FMN:
            *width = 9000;
            break;

        case RIG_MODE_AMN:
            *width = 6000;
            break;

        default:
            RETURNFUNC(-RIG_EINVAL);
        } /* end switch (mode) */
    } /* end if is_ft2000 */
    else
    {
        /* FT450, FT9000 */
        switch (mode)
        {
        case RIG_MODE_PKTUSB:
        case RIG_MODE_PKTLSB:
        case RIG_MODE_RTTY:
        case RIG_MODE_RTTYR:
        case RIG_MODE_CW:
        case RIG_MODE_CWR:
        case RIG_MODE_LSB:
        case RIG_MODE_USB:
            if (w < 16)
            {
                *width = rig_passband_narrow(rig, mode);
            }
            else if (w > 16)
            {
                *width = rig_passband_wide(rig, mode);
            }
            else
            {
                *width = rig_passband_normal(rig, mode);
            }

            break;

        case RIG_MODE_AM:
            *width = narrow ? 6000 : 9000;
            break;

        case RIG_MODE_PKTFM:
        case RIG_MODE_FM:
            *width = narrow ? 9000 : 16000;
            break;

        case RIG_MODE_FMN:
            *width = 9000;
            break;

        case RIG_MODE_AMN:
            *width = 6000;
            break;

        default:
            RETURNFUNC(-RIG_EINVAL);
        }   /* end switch (mode) */
    } /* end else */

    rig_debug(RIG_DEBUG_TRACE, "%s: RETURNFUNC(RIG_OK)\n", __func__);
    RETURNFUNC(RIG_OK);
}


int newcat_set_faststep(RIG *rig, ncboolean fast_step)
{
    struct newcat_priv_data *priv = (struct newcat_priv_data *)rig->state.priv;
    char c;

    ENTERFUNC;

    if (!newcat_valid_command(rig, "FS"))
    {
        RETURNFUNC(-RIG_ENAVAIL);
    }

    if (fast_step == TRUE)
    {
        c = '1';
    }
    else
    {
        c = '0';
    }

    SNPRINTF(priv->cmd_str, sizeof(priv->cmd_str), "FS%c%c", c, cat_term);

    rig_debug(RIG_DEBUG_TRACE, "%s: cmd_str = %s\n", __func__, priv->cmd_str);

    RETURNFUNC(newcat_set_cmd(rig));
}


int newcat_get_faststep(RIG *rig, ncboolean *fast_step)
{
    struct newcat_priv_data *priv = (struct newcat_priv_data *)rig->state.priv;
    int err;
    char c;
    char command[] = "FS";

    ENTERFUNC;

    if (!newcat_valid_command(rig, command))
    {
        RETURNFUNC(-RIG_ENAVAIL);
    }

    SNPRINTF(priv->cmd_str, sizeof(priv->cmd_str), "%s%c", command, cat_term);

    /* Get Fast Step */
    if (RIG_OK != (err = newcat_get_cmd(rig)))
    {
        RETURNFUNC(err);
    }

    c = priv->ret_data[2];

    if (c == '1')
    {
        *fast_step = TRUE;
    }
    else
    {
        *fast_step = FALSE;
    }

    RETURNFUNC(RIG_OK);
}


int newcat_get_rigid(RIG *rig)
{
    struct newcat_priv_data *priv = (struct newcat_priv_data *)rig->state.priv;
    const char *s = NULL;

    ENTERFUNC;

    /* if first valid get */
    if (priv->rig_id == NC_RIGID_NONE)
    {
        s = newcat_get_info(rig);

        if (s != NULL)
        {
            s += 2;     /* ID0310, jump past ID */
            priv->rig_id = atoi(s);

            is_ftdx3000dm = priv->rig_id == NC_RIGID_FTDX3000DM;
        }

        rig_debug(RIG_DEBUG_TRACE, "rig_id = %d, idstr = %s\n", priv->rig_id,
                  s == NULL ? "NULL" : s);
    }
    else
    {
        rig_debug(RIG_DEBUG_TRACE, "rig_id = %d\n", priv->rig_id);
    }

    RETURNFUNC(priv->rig_id);
}


/*
 * input:   RIG *, vfo_t *
 * output:  VFO mode: RIG_VFO_VFO for VFO A or B
 *                    RIG_VFO_MEM for VFO MEM
 * return: RIG_OK or error
 */
int newcat_get_vfo_mode(RIG *rig, vfo_t vfo, vfo_t *vfo_mode)
{
    struct newcat_priv_data *priv = (struct newcat_priv_data *)rig->state.priv;
    int err;
    int offset = 0;
    char *cmd = "IF";

    ENTERFUNC;

    if (vfo == RIG_VFO_B || vfo == RIG_VFO_SUB)
    {
        // OI always returns VFOB and IF always VFOA
        cmd = "OI";
    }

    if (!newcat_valid_command(rig, cmd))
    {
        RETURNFUNC(-RIG_ENAVAIL);
    }

    /* Get VFO Information ****************** */
    SNPRINTF(priv->cmd_str, sizeof(priv->cmd_str), "%s%c", cmd, cat_term);

    if (RIG_OK != (err = newcat_get_cmd(rig)))
    {
        RETURNFUNC(err);
    }

    if (rig->state.powerstat == 0)
    {
        rig_debug(RIG_DEBUG_WARN, "%s: Cannot get from rig when power is off\n",
                  __func__);
        return RIG_OK; // to prevent repeats
    }

    /* vfo, mem, P7 ************************** */
    // e.g. FT450 has 27 byte IF response, FT991 has 28 byte if response (one more byte for P2 VFO A Freq)
    // so we now check to ensure we know the length of the response
    switch (strlen(priv->ret_data))
    {
    case 27: offset = 21; priv->width_frequency = 8; break;

    case 41: // FT-991 V2-01 seems to randomly give 13 extra bytes
    case 28: offset = 22; priv->width_frequency = 9; break;

    default:
        rig_debug(RIG_DEBUG_ERR,
                  "%s: incorrect length of IF response, expected 27 or 28, got %d\n", __func__,
                  (int)strlen(priv->ret_data));
        RETURNFUNC(-RIG_EPROTO);
    }

    rig_debug(RIG_DEBUG_TRACE, "%s: offset=%d, width_frequency=%d\n", __func__,
              offset, priv->width_frequency);

    switch (priv->ret_data[offset])
    {
    case '0': *vfo_mode = RIG_VFO_VFO; break;

    case '1':   /* Memory */
    case '2':   /* Memory Tune */
    case '3':   /* Quick Memory Bank */
    case '4':   /* Quick Memory Bank Tune */
    default:
        *vfo_mode = RIG_VFO_MEM;
    }

    rig_debug(RIG_DEBUG_TRACE, "%s: vfo mode = %s\n", __func__,
              rig_strvfo(*vfo_mode));

    RETURNFUNC(err);
}


/*
 * Writes data and waits for response
 * input:  complete CAT command string including termination in cmd_str
 * output: complete CAT command answer string in ret_data
 * return: RIG_OK or error
 */


int newcat_vfomem_toggle(RIG *rig)
{
    struct newcat_priv_data *priv = (struct newcat_priv_data *)rig->state.priv;
    char command[] = "VM";

    ENTERFUNC;

    if (!newcat_valid_command(rig, command))
    {
        RETURNFUNC(-RIG_ENAVAIL);
    }

    /* copy set command */
    SNPRINTF(priv->cmd_str, sizeof(priv->cmd_str), "%s%c", command, cat_term);

    rig_debug(RIG_DEBUG_TRACE, "%s: cmd_str = %s\n", __func__, priv->cmd_str);

    RETURNFUNC(newcat_set_cmd(rig));
}

/*
 * Writes a null  terminated command string from  priv->cmd_str to the
 * CAT  port and  returns a  response from  the rig  in priv->ret_data
 * which is also null terminated.
 *
 * Honors the 'retry'  capabilities field by resending  the command up
 * to 'retry' times until a valid response is received. In the special
 * cases of receiving  a valid response to a different  command or the
 * "?;" busy please wait response; the command is not resent but up to
 * 'retry' retries to receive a valid response are made.
 */
int newcat_get_cmd(RIG *rig)
{
    struct rig_state *state = &rig->state;
    struct newcat_priv_data *priv = (struct newcat_priv_data *)rig->state.priv;
    int retry_count = 0;
    int rc = -RIG_EPROTO;
    int is_read_cmd = 0;
    int is_power_status_cmd = strncmp(priv->cmd_str, "PS", 2) == 0;

    ENTERFUNC;
    priv->ret_data[0] = 0;  // ensure zero-length ret_data by default

    if (state->powerstat == 0 && !is_power_status_cmd)
    {
        rig_debug(RIG_DEBUG_WARN, "%s: Cannot get from rig when power is off\n",
                  __func__);
        return RIG_OK; // to prevent repeats
    }

    // try to cache rapid repeats of the IF command
    // this is for WSJT-X/JTDX sequence of v/f/m/t
    // should allow rapid repeat of any call using the IF; cmd
    // Any call that changes something in the IF response should invalidate the cache
    if (strcmp(priv->cmd_str, "IF;") == 0 && priv->cache_start.tv_sec != 0)
    {
        int cache_age_ms;

        cache_age_ms = elapsed_ms(&priv->cache_start, 0);

        if (cache_age_ms < 500) // 500ms cache time
        {
            rig_debug(RIG_DEBUG_TRACE, "%s: cache hit, age=%dms\n", __func__, cache_age_ms);
            strcpy(priv->ret_data, priv->last_if_response);
            RETURNFUNC(RIG_OK);
        }

        // we drop through and do the real IF command
    }

    // any command that is read only should not expire cache
    is_read_cmd =
        strcmp(priv->cmd_str, "AG0;") == 0
        || strcmp(priv->cmd_str, "AG1;") == 0
        || strcmp(priv->cmd_str, "AN0;") == 0
        || strcmp(priv->cmd_str, "AN1;") == 0
        || strcmp(priv->cmd_str, "BP00;") == 0
        || strcmp(priv->cmd_str, "BP01;") == 0
        || strcmp(priv->cmd_str, "BP10;") == 0
        || strcmp(priv->cmd_str, "BP11;") == 0
        || strcmp(priv->cmd_str, "CN00;") == 0
        || strcmp(priv->cmd_str, "CN10;") == 0
        || strcmp(priv->cmd_str, "CO00;") == 0
        || strcmp(priv->cmd_str, "CO01;") == 0
        || strcmp(priv->cmd_str, "CO02;") == 0
        || strcmp(priv->cmd_str, "CO03;") == 0
        || strcmp(priv->cmd_str, "CO10;") == 0
        || strcmp(priv->cmd_str, "CO11;") == 0
        || strcmp(priv->cmd_str, "CO12;") == 0
        || strcmp(priv->cmd_str, "CO13;") == 0
        || strcmp(priv->cmd_str, "IS0;") == 0
        || strcmp(priv->cmd_str, "IS1;") == 0
        || strcmp(priv->cmd_str, "MD0;") == 0
        || strcmp(priv->cmd_str, "MD1;") == 0
        || strcmp(priv->cmd_str, "NA0;") == 0
        || strcmp(priv->cmd_str, "NA1;") == 0
        || strcmp(priv->cmd_str, "NB0;") == 0
        || strcmp(priv->cmd_str, "NB1;") == 0
        || strcmp(priv->cmd_str, "NL0;") == 0
        || strcmp(priv->cmd_str, "NL1;") == 0
        || strcmp(priv->cmd_str, "NR0;") == 0
        || strcmp(priv->cmd_str, "NR1;") == 0
        || strcmp(priv->cmd_str, "OI;") == 0
        || strcmp(priv->cmd_str, "OS0;") == 0
        || strcmp(priv->cmd_str, "OS1;") == 0
        || strcmp(priv->cmd_str, "PA0;") == 0
        || strcmp(priv->cmd_str, "PA1;") == 0
        || strcmp(priv->cmd_str, "RA0;") == 0
        || strcmp(priv->cmd_str, "RA1;") == 0
        || strcmp(priv->cmd_str, "RF0;") == 0
        || strcmp(priv->cmd_str, "RF1;") == 0
        || strcmp(priv->cmd_str, "RL0;") == 0
        || strcmp(priv->cmd_str, "RL1;") == 0
        || strncmp(priv->cmd_str, "RM", 2) == 0
        || strcmp(priv->cmd_str, "SM0;") == 0
        || strcmp(priv->cmd_str, "SM1;") == 0
        || strcmp(priv->cmd_str, "SQ0;") == 0
        || strcmp(priv->cmd_str, "SQ1;") == 0
        || strcmp(priv->cmd_str, "VT0;") == 0
        || strcmp(priv->cmd_str, "VT1;") == 0;

    if (priv->cmd_str[2] != ';' && !is_read_cmd)
    {
        // then we must be setting something so we'll invalidate the cache
        rig_debug(RIG_DEBUG_TRACE, "%s: cache invalidated\n", __func__);
        priv->cache_start.tv_sec = 0;
    }

    while (rc != RIG_OK && retry_count++ <= state->rigport.retry)
    {
        rig_flush(&state->rigport);  /* discard any unsolicited data */

        if (rc != -RIG_BUSBUSY)
        {
            /* send the command */
            rig_debug(RIG_DEBUG_TRACE, "cmd_str = %s\n", priv->cmd_str);

            rc = write_block(&state->rigport, (unsigned char *) priv->cmd_str,
                             strlen(priv->cmd_str));

            if (rc != RIG_OK)
            {
                RETURNFUNC(rc);
            }
        }

        /* read the reply */
        if ((rc = read_string(&state->rigport, (unsigned char *) priv->ret_data,
                              sizeof(priv->ret_data),
                              &cat_term, sizeof(cat_term), 0, 1)) <= 0)
        {
            // if we get a timeout from PS probably means power is off
            if (rc == -RIG_ETIMEOUT && is_power_status_cmd)
            {
                rig_debug(RIG_DEBUG_WARN, "%s: rig power is off?\n", __func__);
                RETURNFUNC(rc);
            }

            continue;             /* usually a timeout - retry */
        }

        rig_debug(RIG_DEBUG_TRACE, "%s: read count = %d, ret_data = %s\n",
                  __func__, rc, priv->ret_data);
        rc = RIG_OK;              /* received something */

        /* Check that command termination is correct - alternative is
           response is longer than the buffer */
        if (cat_term  != priv->ret_data[strlen(priv->ret_data) - 1])
        {
            rig_debug(RIG_DEBUG_ERR, "%s: Command is not correctly terminated '%s'\n",
                      __func__, priv->ret_data);
            rc = -RIG_EPROTO; /* retry */
            /* we could decrement retry_count
               here but there is a danger of
               infinite looping so we just use up
               a retry for safety's sake */
            continue;
        }

        /* check for error codes */
        if (2 == strlen(priv->ret_data))
        {
            /* The following error responses  are documented for Kenwood
               but not for  Yaesu, but at least one of  them is known to
               occur  in that  the  FT-450 certainly  responds to  "IF;"
               occasionally with  "?;". The others are  harmless even of
               they do not occur as they are unambiguous. */
            switch (priv->ret_data[0])
            {
            case 'N':
                /* Command recognized by rig but invalid data entered. */
                rig_debug(RIG_DEBUG_VERBOSE, "%s: NegAck for '%s'\n", __func__, priv->cmd_str);
                RETURNFUNC(-RIG_ENAVAIL);

            case 'O':
                /* Too many characters sent without a carriage return */
                rig_debug(RIG_DEBUG_VERBOSE, "%s: Overflow for '%s'\n", __func__,
                          priv->cmd_str);
                rc = -RIG_EPROTO;
                break;            /* retry */

            case 'E':
                /* Communication error */
                rig_debug(RIG_DEBUG_VERBOSE, "%s: Communication error for '%s'\n", __func__,
                          priv->cmd_str);
                rc = -RIG_EIO;
                break;            /* retry */

            case '?':

                /* The ? response is ambiguous and undocumented by Yaesu, but for get commands it seems to
                 * indicate that the rig rejected the command because the state of the rig is not valid for the command
                 * or that the command parameter is invalid. Retrying the command does not fix the issue,
                 * as the error is caused by the an invalid combination of rig state.
                 *
                 * For example, the following cases have been observed:
                 * - MR and MC commands are rejected when referring to an _empty_ memory channel even
                 *   if the channel number is in a valid range
                 * - BC (ANF) and RL (NR) commands fail in AM/FM modes, because they are
                 *   supported only in SSB/CW/RTTY modes
                 * - MG (MICGAIN) command fails in RTTY mode, as it's a digital mode
                 *
                 * There are many more cases like these and they vary by rig model.
                 *
                 * So far, "rig busy" type situations with the ? response have not been observed for get commands.
                 * Followup 20201213 FTDX3000 FB; command returning ?; so do NOT abort
                 * see https://github.com/Hamlib/Hamlib/issues/464
                 */
                if (priv->question_mark_response_means_rejected)
                {
                    rig_debug(RIG_DEBUG_ERR, "%s: Command rejected by the rig (get): '%s'\n",
                              __func__,
                              priv->cmd_str);
                    RETURNFUNC(-RIG_ERJCTED);
                }

                rig_debug(RIG_DEBUG_WARN, "%s: Rig busy - retrying %d of %d: '%s'\n", __func__,
                          retry_count, state->rigport.retry, priv->cmd_str);
                // DX3000 was taking 1.6 seconds in certain command sequences
                hl_usleep(600 * 1000); // 600ms wait should cover most cases hopefully

                rc = -RIG_ERJCTED; /* retry */
                break;
            }

            continue;
        }

        /* verify that reply was to the command we sent */
        if ((priv->ret_data[0] != priv->cmd_str[0]
                || priv->ret_data[1] != priv->cmd_str[1]))
        {
            /*
             * TODO: When RIG_TRN is enabled, we can pass the string
             * to the decoder for callback. That way we don't ignore
             * any commands.
             */
            rig_debug(RIG_DEBUG_ERR, "%s: wrong reply %.2s for command %.2s\n",
                      __func__, priv->ret_data, priv->cmd_str);
            // we were using BUSBUSY but microham devices need retries
            // this should be OK under all other circumstances too
            //rc = -RIG_BUSBUSY;    /* retry read only */
            rc = -RIG_EPROTO;
        }
    }

    // update the cache
    if (strncmp(priv->cmd_str, "IF;", 3) == 0)
    {
        elapsed_ms(&priv->cache_start, 1);
        strcpy(priv->last_if_response, priv->ret_data);
    }

    RETURNFUNC(rc);
}

/*
 * This tries to set and read to validate the set command actually worked
 * returns RIG_OK if set, -RIG_EIMPL if not implemented yet, or -RIG_EPROTO if unsuccessful
 */
int newcat_set_cmd_validate(RIG *rig)
{
    struct rig_state *state = &rig->state;
    struct newcat_priv_data *priv = (struct newcat_priv_data *)rig->state.priv;
    char valcmd[16];
    int retries = 8;
    int retry = 0;
    int sleepms = 50;
    int rc = -RIG_EPROTO;

    ENTERFUNC;
    rig_debug(RIG_DEBUG_TRACE, "%s: priv->cmd_str=%s\n", __func__, priv->cmd_str);

    // For FA and FB rig.c now tries to verify the set_freq actually works
    // For example the FT-2000 can't do a FA set followed by an immediate read
    // We were using "ID" to verify the command but rig.c now does
    // a verification of frequency and retries if it doesn't match
    if ((strncmp(priv->cmd_str, "FA", 2) == 0) && (strlen(priv->cmd_str) > 3))
    {
        strcpy(valcmd, "FA;");

        if (priv->rig_id == NC_RIGID_FTDX3000 || priv->rig_id == NC_RIGID_FTDX5000
                || priv->rig_id == NC_RIGID_FTDX3000DM)
        {
            strcpy(valcmd, "");
        }
    }
    else if ((strncmp(priv->cmd_str, "FB", 2) == 0) && (strlen(priv->cmd_str) > 3))
    {
        strcpy(valcmd, "FB;");

        if (priv->rig_id == NC_RIGID_FTDX3000 || priv->rig_id == NC_RIGID_FTDX5000
                || priv->rig_id == NC_RIGID_FTDX3000DM)
        {
            strcpy(valcmd, "");
        }
    }
    else if ((strncmp(priv->cmd_str, "MD", 2) == 0) && (strlen(priv->cmd_str) > 3))
    {
#if 0
        strcpy(valcmd, priv->cmd_str); // pull the needed part of the cmd
        valcmd[3] = ';';
        valcmd[4] = 0;
#endif
        // Win4Yaesu was not responding fast enough to validate the MD cmd
        strcpy(valcmd, "");
    }
    else if ((strncmp(priv->cmd_str, "TX", 2) == 0) && (strlen(priv->cmd_str) > 3))
    {
        if (priv->cmd_str[2] == '1'
                && rig->caps->rig_model == RIG_MODEL_FT950) // FT950 didn't like TX; after TX1;
        {
            valcmd[0] = 0;
        }
        else
        {
            strcpy(valcmd, "TX;");
        }
    }
    else if ((strncmp(priv->cmd_str, "FT", 2) == 0) && (strlen(priv->cmd_str) > 3))
    {
        strcpy(valcmd, "FT;");
    }
    else if ((strncmp(priv->cmd_str, "AI", 2) == 0) && (strlen(priv->cmd_str) > 3))
    {
        strcpy(valcmd, "AI;");
    }
    else if ((strncmp(priv->cmd_str, "VS", 2) == 0) && (strlen(priv->cmd_str) > 3))
    {
        strcpy(valcmd, "VS;");

        // Some models treat the 2nd VS as a mute request
        if (is_ftdx3000 || is_ftdx9000)
        {
            strcpy(valcmd, "");
        }
    }
    else if (strncmp(priv->cmd_str, "SV", 2) == 0)
    {
        strcpy(valcmd, ""); // nothing to validate
    }
    else if (strncmp(priv->cmd_str, "BA", 2) == 0)
    {
        strcpy(valcmd, ""); // nothing to validate
    }
    else if (strncmp(priv->cmd_str, "AB", 2) == 0)
    {
        strcpy(valcmd, ""); // nothing to validate
    }
    else if (strncmp(priv->cmd_str, "BS", 2) == 0)
    {
        strcpy(valcmd, ""); // nothing to validate
    }
    else if (strncmp(priv->cmd_str, "MS", 2) == 0)
    {
        strcpy(valcmd, ""); // nothing to validate
    }
    else if (strncmp(priv->cmd_str, "SH", 2) == 0)
    {
        // could validate with SH but different formats need to be handled
        strcpy(valcmd, ""); // nothing to validate
    }
    else if (strncmp(priv->cmd_str, "RF", 2) == 0)
    {
        // could validate with RF but different formats need to be handled
        strcpy(valcmd, ""); // nothing to validate
    }
    else if (strncmp(priv->cmd_str, "BU", 2) == 0)
    {
        strcpy(valcmd, ""); // nothing to validate
    }
    else if (strncmp(priv->cmd_str, "BD", 2) == 0)
    {
        strcpy(valcmd, ""); // nothing to validate
    }
    else if (strncmp(priv->cmd_str, "EX", 2) == 0)
    {
        strcpy(valcmd, "");
    }
    else if (strncmp(priv->cmd_str, "ST;", 3) == 0)
    {
        strcpy(valcmd, "");
    }
    else if (strncmp(priv->cmd_str, "ST", 2) == 0)
    {
        strcpy(valcmd, "ST;");
    }
    else if (strncmp(priv->cmd_str, "KM", 2) == 0)
    {
        strcpy(valcmd, "");
    }
    else if (strncmp(priv->cmd_str, "KY", 2) == 0)
    {
        strcpy(valcmd, "");
    }
    else if (strncmp(priv->cmd_str, "PC", 2) == 0)
    {
        strcpy(valcmd, "PC;");
    }
    else if (strncmp(priv->cmd_str, "AC", 2) == 0)
    {
        strcpy(valcmd, "");
    }
    else if (strncmp(priv->cmd_str, "SY", 2) == 0)
    {
        strcpy(valcmd, "SY;");
    }
    else
    {
        rig_debug(RIG_DEBUG_TRACE, "%s: %s not implemented\n", __func__, priv->cmd_str);
        RETURNFUNC(-RIG_ENIMPL);
    }

    while (rc != RIG_OK && retry++ < retries)
    {
        int bytes;
        char cmd[256]; // big enough
repeat:
        rig_flush(&state->rigport);  /* discard any unsolicited data */
        SNPRINTF(cmd, sizeof(cmd), "%s", priv->cmd_str);
        rc = write_block(&state->rigport, (unsigned char *) cmd, strlen(cmd));

        if (rc != RIG_OK) { RETURNFUNC(-RIG_EIO); }

        if (strlen(valcmd) == 0) { RETURNFUNC(RIG_OK); }

        SNPRINTF(cmd, sizeof(cmd), "%s", valcmd);

        // some rigs like FT-450/Signalink need a little time before we can ask for TX status again
        if (strncmp(valcmd, "TX", 2) == 0) { hl_usleep(50 * 1000); }

        rc = write_block(&state->rigport, (unsigned char *) cmd, strlen(cmd));

        if (rc != RIG_OK) { RETURNFUNC(-RIG_EIO); }

        bytes = read_string(&state->rigport, (unsigned char *) priv->ret_data,
                            sizeof(priv->ret_data),
                            &cat_term, sizeof(cat_term), 0, 1);

        // we're expecting a response so we'll repeat if needed
        if (bytes == 0) { goto repeat; }

        // FA and FB success is now verified in rig.c with a followup query
        // so no validation is needed
        if (strncmp(priv->cmd_str, "FA", 2) == 0
                || strncmp(priv->cmd_str, "FB", 2) == 0)
        {
            return RIG_OK;
        }

        if (strncmp(priv->cmd_str, "PC", 2) == 0 && priv->ret_data[0] == '?')
        {
            rig_debug(RIG_DEBUG_ERR,
                      "%s: Power level error, check if exceeding max power setting\n", __func__);
            RETURNFUNC(RIG_OK);
        }

        if (strncmp(priv->cmd_str, "FT", 2) == 0
                && strncmp(priv->ret_data, "FT", 2) == 0)
        {
            // FT command does not echo what's sent so we just check the basic command
            RETURNFUNC(RIG_OK);
        }

        if (strncmp(priv->cmd_str, "TX", 2) == 0
                && strncmp(priv->ret_data, "TX", 2) == 0)
        {
            if (strstr(priv->ret_data, "TX2")) { goto repeat; }

            // TX command does not echo what's sent so we just check the basic command
            RETURNFUNC(RIG_OK);
        }

        if (bytes > 0)
        {
            // for the BS command we can only run it once
            // so we'll assume it worked
            // maybe Yaesu will make this command more intelligent
            if (strstr(priv->cmd_str, "BS")) { RETURNFUNC(RIG_OK); }

            // if the first two chars match we are validated
            if (strncmp(priv->cmd_str, "VS", 2) == 0
                    && strncmp(priv->cmd_str, priv->ret_data, 2) == 0) { RETURNFUNC(RIG_OK); }
            else if (strcmp(priv->cmd_str, priv->ret_data) == 0) { RETURNFUNC(RIG_OK); }
            else if (priv->cmd_str[0] == ';' && priv->ret_data[0] == '?') { hl_usleep(50 * 1000); RETURNFUNC(RIG_OK); }
            else { rc = -RIG_EPROTO; }
        }

        rig_debug(RIG_DEBUG_WARN, "%s: cmd validation failed, '%s'!='%s', try#%d\n",
                  __func__, priv->cmd_str, priv->ret_data, retry);
        hl_usleep(sleepms * 1000);
    }

    RETURNFUNC(-RIG_EPROTO);
}
/*
 * Writes a null  terminated command string from  priv->cmd_str to the
 * CAT  port that is not expected to have a response.
 *
 * Honors the 'retry'  capabilities field by resending  the command up
 * to 'retry' times until a valid response is received. In the special
 * cases of receiving  a valid response to a different  command or the
 * "?;" busy please wait response; the command is not resent but up to
 * 'retry' retries to receive a valid response are made.
 */
int newcat_set_cmd(RIG *rig)
{
    struct rig_state *state = &rig->state;
    struct newcat_priv_data *priv = (struct newcat_priv_data *)rig->state.priv;
    int retry_count = 0;
    int rc = -RIG_EPROTO;

    ENTERFUNC;
    /* pick a basic quick query command for verification */
    char const *const verify_cmd = RIG_MODEL_FT9000 == rig->caps->rig_model ?
                                   "AI;" : "ID;";

    while (rc != RIG_OK && retry_count++ <= state->rigport.retry)
    {
        rig_flush(&state->rigport);  /* discard any unsolicited data */
        /* send the command */
        rig_debug(RIG_DEBUG_TRACE, "cmd_str = %s\n", priv->cmd_str);

        rc =  newcat_set_cmd_validate(rig);

        if (rc == RIG_OK)
        {
            // if we were able to set and and validate we're done
            rig_debug(RIG_DEBUG_TRACE, "%s: cmd_validate OK\n", __func__);
            RETURNFUNC(RIG_OK);
        }
        else if (rc == -RIG_EPROTO)
        {
            rig_debug(RIG_DEBUG_TRACE, "%s: set_cmd_validate failed\n", __func__);
            RETURNFUNC(rc);
        }

        rig_debug(RIG_DEBUG_TRACE,
                  "%s: newcat_set_cmd_validate not implemented...continuing\n", __func__);

        if (RIG_OK != (rc = write_block(&state->rigport,
                                        (unsigned char *) priv->cmd_str,
                                        strlen(priv->cmd_str))))
        {
            RETURNFUNC(rc);
        }

        /* skip validation if high throughput is needed */
        if (priv->fast_set_commands == TRUE)
        {
            RETURNFUNC(RIG_OK);
        }

        // freq set and ptt are now verified in rig.c
        // ST command is not validated -- caused problems on FTDX101D
        if (strncmp(priv->cmd_str, "FA", 2) == 0
                || strncmp(priv->cmd_str, "FB", 2) == 0
                || strncmp(priv->cmd_str, "TX", 2) == 0
                || strncmp(priv->cmd_str, "MD",
                           2) == 0 // Win4Yaesu not responding fast enough on MD change
                || strncmp(priv->cmd_str, "ST", 2) == 0)
        {
            RETURNFUNC(RIG_OK);
        }


        if (strncmp(priv->cmd_str, "BS", 2) == 0)
        {
            // the BS command needs time to do its thing
            hl_usleep(500 * 1000);
            priv->cache_start.tv_sec = 0; // invalidate the cache
        }

        /* send the verification command */
        rig_debug(RIG_DEBUG_TRACE, "cmd_str = %s\n", verify_cmd);

        if (RIG_OK != (rc = write_block(&state->rigport, (unsigned char *) verify_cmd,
                                        strlen(verify_cmd))))
        {
            RETURNFUNC(rc);
        }

        /* read the reply */
        if ((rc = read_string(&state->rigport, (unsigned char *) priv->ret_data,
                              sizeof(priv->ret_data),
                              &cat_term, sizeof(cat_term), 0, 1)) <= 0)
        {
            continue;             /* usually a timeout - retry */
        }

        rig_debug(RIG_DEBUG_TRACE, "%s(%d): read count = %d, ret_data = %s\n",
                  __func__, __LINE__, rc, priv->ret_data);
        rc = RIG_OK;              /* received something */

        /* check for error codes */
        if (2 == strlen(priv->ret_data))
        {
            /* The following error responses  are documented for Kenwood
               but not for  Yaesu, but at least one of  them is known to
               occur  in that  the  FT-450 certainly  responds to  "IF;"
               occasionally with  "?;". The others are  harmless even of
               they do not occur as they are unambiguous. */
            switch (priv->ret_data[0])
            {
            case 'N':
                /* Command recognized by rig but invalid data entered. */
                rig_debug(RIG_DEBUG_VERBOSE, "%s: NegAck for '%s'\n", __func__, priv->cmd_str);
                RETURNFUNC(-RIG_ENAVAIL);

            case 'O':
                /* Too many characters sent without a carriage return */
                rig_debug(RIG_DEBUG_VERBOSE, "%s: Overflow for '%s'\n", __func__,
                          priv->cmd_str);
                rc = -RIG_EPROTO;
                break;            /* retry */

            case 'E':
                /* Communication error */
                rig_debug(RIG_DEBUG_VERBOSE, "%s: Communication error for '%s'\n", __func__,
                          priv->cmd_str);
                rc = -RIG_EIO;
                break;            /* retry */

            case '?':

                /* The ? response is ambiguous and undocumented by Yaesu. For set commands it seems to indicate:
                 * 1) either that the rig is busy and the command needs to be retried
                 * 2) or that the rig rejected the command because the state of the rig is not valid for the command
                 *    or that the command parameter is invalid. Retrying the command does not fix the issue
                 *    in this case, as the error is caused by the an invalid combination of rig state.
                 *    The latter case is consistent with behaviour of get commands.
                 *
                 * For example, the following cases have been observed:
                 * - MR and MC commands are rejected when referring to an _empty_ memory channel even
                 *   if the channel number is in a valid range
                 * - BC (ANF) and RL (NR) commands fail in AM/FM modes, because they are
                 *   supported only in SSB/CW/RTTY modes
                 * - MG (MICGAIN) command fails in RTTY mode, as it's a digital mode
                 *
                 * There are many more cases like these and they vary by rig model.
                 */
                if (priv->question_mark_response_means_rejected)
                {
                    rig_debug(RIG_DEBUG_ERR, "%s: Command rejected by the rig (set): '%s'\n",
                              __func__,
                              priv->cmd_str);
                    RETURNFUNC(-RIG_ERJCTED);
                }

                /* Rig busy wait please */
                rig_debug(RIG_DEBUG_WARN, "%s: Rig busy - retrying: '%s'\n", __func__,
                          priv->cmd_str);

                /* read/flush the verify command reply which should still be there */
                if ((rc = read_string(&state->rigport, (unsigned char *) priv->ret_data,
                                      sizeof(priv->ret_data),
                                      &cat_term, sizeof(cat_term), 0, 1)) > 0)
                {
                    rig_debug(RIG_DEBUG_TRACE, "%s(%d): read count = %d, ret_data = %s\n",
                              __func__, __LINE__, rc, priv->ret_data);
                    rc = -RIG_BUSBUSY; /* retry */
                }

                break;
            }
        }

        if (RIG_OK == rc)
        {
            /* Check that response prefix and response termination is
               correct - alternative is response is longer that the
               buffer */
            if (strncmp(verify_cmd, priv->ret_data, strlen(verify_cmd) - 1)
                    || (cat_term != priv->ret_data[strlen(priv->ret_data) - 1]))
            {
                rig_debug(RIG_DEBUG_ERR, "%s: Unexpected verify command response '%s'\n",
                          __func__, priv->ret_data);
                rc = -RIG_BUSBUSY;
                continue;             /* retry */
            }
        }
    }

    RETURNFUNC(rc);
}

struct
{
    rmode_t mode;
    char modechar;
    ncboolean chk_width;
} static const newcat_mode_conv[] =
{
    { RIG_MODE_LSB,    '1', FALSE },
    { RIG_MODE_USB,    '2', FALSE },
    { RIG_MODE_CW,     '3', FALSE },
    { RIG_MODE_FM,     '4',  TRUE},
    { RIG_MODE_AM,     '5',  TRUE},
    { RIG_MODE_RTTY,   '6', FALSE },
    { RIG_MODE_CWR,    '7', FALSE },
    { RIG_MODE_PKTLSB, '8', FALSE },
    { RIG_MODE_RTTYR,  '9', FALSE },
    { RIG_MODE_PKTFM,  'A',  TRUE},
    { RIG_MODE_FMN,    'B',  TRUE},
    { RIG_MODE_PKTUSB, 'C', FALSE },
    { RIG_MODE_AMN,    'D',  TRUE},
    { RIG_MODE_C4FM,   'E',  TRUE},
    { RIG_MODE_PKTFMN, 'F',  TRUE}
};

rmode_t newcat_rmode(char mode)
{
    int i;

    for (i = 0; i < sizeof(newcat_mode_conv) / sizeof(newcat_mode_conv[0]); i++)
    {
        if (newcat_mode_conv[i].modechar == mode)
        {
            rig_debug(RIG_DEBUG_TRACE, "%s: %s for %c\n", __func__,
                      rig_strrmode(newcat_mode_conv[i].mode), mode);
            return (newcat_mode_conv[i].mode);
        }
    }

    return (RIG_MODE_NONE);
}

char newcat_modechar(rmode_t rmode)
{
    int i;

    for (i = 0; i < sizeof(newcat_mode_conv) / sizeof(newcat_mode_conv[0]); i++)
    {
        if (newcat_mode_conv[i].mode == rmode)
        {
            rig_debug(RIG_DEBUG_TRACE, "%s: return %c for %s\n", __func__,
                      newcat_mode_conv[i].modechar, rig_strrmode(rmode));
            return (newcat_mode_conv[i].modechar);
        }
    }

    return ('0');
}

rmode_t newcat_rmode_width(RIG *rig, vfo_t vfo, char mode, pbwidth_t *width)
{
    ncboolean narrow;
    int i;

    ENTERFUNC2;

    *width = RIG_PASSBAND_NORMAL;

    for (i = 0; i < sizeof(newcat_mode_conv) / sizeof(newcat_mode_conv[0]); i++)
    {
        if (newcat_mode_conv[i].modechar == mode)
        {
            if (newcat_mode_conv[i].chk_width == TRUE)
            {
                // crude fix because 991 hangs on NA0; command while in C4FM
                if (newcat_is_rig(rig, RIG_MODEL_FT991))
                {
                    if (mode == 'E')
                    {
                        *width = 16000;
                    }
                    else if (mode == 'F')
                    {
                        *width = 9000;
                    }

                    rig_debug(RIG_DEBUG_TRACE, "991A & C4FM Skip newcat_get_narrow in %s\n",
                              __func__);
                }
                else
                {
                    if (newcat_get_narrow(rig, vfo, &narrow) != RIG_OK)
                    {
                        RETURNFUNC2(newcat_mode_conv[i].mode);
                    }

                    if (narrow == TRUE)
                    {
                        *width = rig_passband_narrow(rig, mode);
                    }
                    else
                    {
                        *width = rig_passband_normal(rig, mode);
                    }
                }
            }

            // don't use RETURNFUNC here as that macros expects an int for the return code
            RETURNFUNC2(newcat_mode_conv[i].mode);
        }
    }

    rig_debug(RIG_DEBUG_VERBOSE, "%s fell out the bottom %c %s\n", __func__,
              mode, rig_strrmode(mode));

    RETURNFUNC2('0');
}

int newcat_send_voice_mem(RIG *rig, vfo_t vfo, int ch)
{
    char *p1 = "0";  // newer rigs have 2 bytes where is fixed at zero e.g. FT991
    struct newcat_priv_data *priv = (struct newcat_priv_data *)rig->state.priv;

    if (!newcat_valid_command(rig, "PB"))
    {
        RETURNFUNC(-RIG_ENAVAIL);
    }

    // we don't do any channel checking -- varies by rig -- could do it but not critical

    SNPRINTF(priv->cmd_str, sizeof(priv->cmd_str), "PB%s%d%c", p1, ch, cat_term);
    RETURNFUNC2(newcat_set_cmd(rig));
}

static int newcat_set_clarifier(RIG *rig, vfo_t vfo, int rx, int tx)
{
    struct newcat_priv_data *priv = (struct newcat_priv_data *)rig->state.priv;
    char main_sub_vfo = '0';

    if (!newcat_valid_command(rig, "CF"))
    {
        RETURNFUNC2(-RIG_ENAVAIL);
    }

    if (rig->caps->targetable_vfo & RIG_TARGETABLE_FREQ)
    {
        main_sub_vfo = (RIG_VFO_B == vfo || RIG_VFO_SUB == vfo) ? '1' : '0';
    }

    // Negative value keeps the current state for RIT/XIT
    if (rx < 0 || tx < 0)
    {
        int current_rx, current_tx, result;
        result = newcat_get_clarifier(rig, vfo, &current_rx, &current_tx);

        if (result == RIG_OK)
        {
            if (rx < 0)
            {
                rx = current_rx;
            }

            if (tx < 0)
            {
                tx = current_tx;
            }
        }
        else
        {
            if (rx < 0)
            {
                rx = 0;
            }

            if (tx < 0)
            {
                tx = 0;
            }
        }
    }

    SNPRINTF(priv->cmd_str, sizeof(priv->cmd_str), "CF%c00%d%d000%c", main_sub_vfo,
             rx ? 1 : 0, tx ? 1 : 0, cat_term);

    RETURNFUNC2(newcat_set_cmd(rig));
}

static int newcat_get_clarifier(RIG *rig, vfo_t vfo, int *rx, int *tx)
{
    struct newcat_priv_data *priv = (struct newcat_priv_data *)rig->state.priv;
    char main_sub_vfo = '0';
    int err;
    int ret_data_len;
    char *ret_data;

    if (!newcat_valid_command(rig, "CF"))
    {
        RETURNFUNC2(-RIG_ENAVAIL);
    }

    if (rig->caps->targetable_vfo & RIG_TARGETABLE_FREQ)
    {
        main_sub_vfo = (RIG_VFO_B == vfo || RIG_VFO_SUB == vfo) ? '1' : '0';
    }

    SNPRINTF(priv->cmd_str, sizeof(priv->cmd_str), "CF%c00%c", main_sub_vfo,
             cat_term);

    if ((err = newcat_get_cmd(rig)) != RIG_OK)
    {
        RETURNFUNC2(err);
    }

    ret_data_len = strlen(priv->ret_data);

    /* skip command */
    ret_data = priv->ret_data + strlen(priv->cmd_str) - 1;
    rig_debug(RIG_DEBUG_TRACE, "%s: ret_data='%s'\n", __func__, ret_data);
    /* chop term */
    priv->ret_data[ret_data_len - 1] = '\0';

    if (rx != NULL)
    {
        *rx = (ret_data[0] == '1') ? 1 : 0;
    }

    if (tx != NULL)
    {
        *tx = (ret_data[1] == '1') ? 1 : 0;
    }

    RETURNFUNC2(RIG_OK);
}

int newcat_set_clarifier_frequency(RIG *rig, vfo_t vfo, shortfreq_t freq)
{
    struct newcat_priv_data *priv = (struct newcat_priv_data *)rig->state.priv;
    char main_sub_vfo = '0';

    if (!newcat_valid_command(rig, "CF"))
    {
        RETURNFUNC2(-RIG_ENAVAIL);
    }

    if (rig->caps->targetable_vfo & RIG_TARGETABLE_FREQ)
    {
        main_sub_vfo = (RIG_VFO_B == vfo || RIG_VFO_SUB == vfo) ? '1' : '0';
    }

    SNPRINTF(priv->cmd_str, sizeof(priv->cmd_str), "CF%c01%+05d%c", main_sub_vfo,
             (int) freq, cat_term);

    RETURNFUNC2(newcat_set_cmd(rig));
}

int newcat_get_clarifier_frequency(RIG *rig, vfo_t vfo, shortfreq_t *freq)
{
    struct newcat_priv_data *priv = (struct newcat_priv_data *)rig->state.priv;
    char main_sub_vfo = '0';
    int err;
    int ret_data_len;
    char *ret_data;
    int freq_result;
    int result;

    if (!newcat_valid_command(rig, "CF"))
    {
        RETURNFUNC2(-RIG_ENAVAIL);
    }

    if (rig->caps->targetable_vfo & RIG_TARGETABLE_FREQ)
    {
        main_sub_vfo = (RIG_VFO_B == vfo || RIG_VFO_SUB == vfo) ? '1' : '0';
    }

    SNPRINTF(priv->cmd_str, sizeof(priv->cmd_str), "CF%c01%c", main_sub_vfo,
             cat_term);

    if ((err = newcat_get_cmd(rig)) != RIG_OK)
    {
        RETURNFUNC2(err);
    }

    ret_data_len = strlen(priv->ret_data);

    /* skip command */
    ret_data = priv->ret_data + strlen(priv->cmd_str) - 1;
    rig_debug(RIG_DEBUG_TRACE, "%s: ret_data='%s'\n", __func__, ret_data);
    /* chop term */
    priv->ret_data[ret_data_len - 1] = '\0';

    result = sscanf(ret_data, "%05d", &freq_result);

    if (result != 1)
    {
        rig_debug(RIG_DEBUG_ERR, "%s: error parsing clarifier frequency: %s\n",
                  __func__, ret_data);
        RETURNFUNC2(-RIG_EPROTO);
    }

    *freq = (shortfreq_t) freq_result;

    RETURNFUNC2(RIG_OK);
}

static int newcat_set_apf_frequency(RIG *rig, vfo_t vfo, int freq)
{
    struct newcat_priv_data *priv = (struct newcat_priv_data *)rig->state.priv;
    char main_sub_vfo = (RIG_VFO_B == vfo || RIG_VFO_SUB == vfo) ? '1' : '0';

    if (!newcat_valid_command(rig, "CO"))
    {
        RETURNFUNC2(-RIG_ENAVAIL);
    }

    // Range seems to be -250..250 Hz in 10 Hz steps
    if (is_ftdx101d || is_ftdx101mp)
    {
        SNPRINTF(priv->cmd_str, sizeof(priv->cmd_str), "CO%c3%04d%c", main_sub_vfo,
                 (freq + 250) / 10, cat_term);
    }
    else if (is_ftdx10 || is_ft991 || is_ft891 || is_ft710)
    {
        SNPRINTF(priv->cmd_str, sizeof(priv->cmd_str), "CO03%04d%c", (freq + 250) / 10,
                 cat_term);
    }
    else if (is_ftdx3000 || is_ftdx1200)
    {
        SNPRINTF(priv->cmd_str, sizeof(priv->cmd_str), "CO02%02d%c", (freq + 250) / 10,
                 cat_term);
    }
    else
    {
        RETURNFUNC2(-RIG_ENIMPL);
    }

    RETURNFUNC2(newcat_set_cmd(rig));
}

static int newcat_get_apf_frequency(RIG *rig, vfo_t vfo, int *freq)
{
    struct newcat_priv_data *priv = (struct newcat_priv_data *)rig->state.priv;
    char main_sub_vfo = (RIG_VFO_B == vfo || RIG_VFO_SUB == vfo) ? '1' : '0';
    int err;
    int ret_data_len;
    char *ret_data;

    if (!newcat_valid_command(rig, "CO"))
    {
        RETURNFUNC(-RIG_ENAVAIL);
    }

    if (is_ftdx101d || is_ftdx101mp)
    {
        SNPRINTF(priv->cmd_str, sizeof(priv->cmd_str), "CO%c3%c", main_sub_vfo,
                 cat_term);
    }
    else if (is_ftdx10 || is_ft991 || is_ft891 || is_ft710)
    {
        SNPRINTF(priv->cmd_str, sizeof(priv->cmd_str), "CO03%c", cat_term);
    }
    else if (is_ftdx3000 || is_ftdx1200)
    {
        SNPRINTF(priv->cmd_str, sizeof(priv->cmd_str), "CO02%c", cat_term);
    }
    else
    {
        RETURNFUNC(-RIG_ENIMPL);
    }

    if ((err = newcat_get_cmd(rig)) != RIG_OK)
    {
        RETURNFUNC(err);
    }

    ret_data_len = strlen(priv->ret_data);

    /* skip command */
    ret_data = priv->ret_data + strlen(priv->cmd_str) - 1;
    rig_debug(RIG_DEBUG_TRACE, "%s: ret_data='%s'\n", __func__, ret_data);
    /* chop term */
    priv->ret_data[ret_data_len - 1] = '\0';

    int raw_value = atoi(ret_data);

    // Range seems to be -250..250 Hz in 10 Hz steps
    *freq = raw_value * 10 - 250;

    RETURNFUNC2(RIG_OK);
}

static int newcat_set_apf_width(RIG *rig, vfo_t vfo, int choice)
{
    struct newcat_priv_data *priv = (struct newcat_priv_data *)rig->state.priv;

    if (!newcat_valid_command(rig, "EX"))
    {
        RETURNFUNC2(-RIG_ENAVAIL);
    }

    if (is_ftdx101d || is_ftdx101mp || is_ftdx10)
    {
        SNPRINTF(priv->cmd_str, sizeof(priv->cmd_str), "EX030201%d%c", choice,
                 cat_term);
    }
    else if (is_ft710)
    {
        SNPRINTF(priv->cmd_str, sizeof(priv->cmd_str), "EX030204%d%c", choice,
                 cat_term);
    }
    else if (is_ft991)
    {
        SNPRINTF(priv->cmd_str, sizeof(priv->cmd_str), "EX111%d%c", choice, cat_term);
    }
    else if (is_ft891)
    {
        SNPRINTF(priv->cmd_str, sizeof(priv->cmd_str), "EX1201%d%c", choice, cat_term);
    }
    else if (is_ftdx5000)
    {
        SNPRINTF(priv->cmd_str, sizeof(priv->cmd_str), "EX112%d%c", choice, cat_term);
    }
    else if (is_ftdx3000 || is_ftdx1200)
    {
        SNPRINTF(priv->cmd_str, sizeof(priv->cmd_str), "EX107%d%c", choice, cat_term);
    }
    else
    {
        RETURNFUNC2(-RIG_ENIMPL);
    }

    RETURNFUNC2(newcat_set_cmd(rig));
}

static int newcat_get_apf_width(RIG *rig, vfo_t vfo, int *choice)
{
    struct newcat_priv_data *priv = (struct newcat_priv_data *)rig->state.priv;
    int err;
    int ret_data_len;
    char *ret_data;

    if (!newcat_valid_command(rig, "EX"))
    {
        RETURNFUNC2(-RIG_ENAVAIL);
    }

    if (is_ftdx101d || is_ftdx101mp || is_ftdx10)
    {
        SNPRINTF(priv->cmd_str, sizeof(priv->cmd_str), "EX030201%c", cat_term);
    }
    else if (is_ft710)
    {
        SNPRINTF(priv->cmd_str, sizeof(priv->cmd_str), "EX030204%c", cat_term);
    }
    else if (is_ft991)
    {
        SNPRINTF(priv->cmd_str, sizeof(priv->cmd_str), "EX111%c", cat_term);
    }
    else if (is_ft891)
    {
        SNPRINTF(priv->cmd_str, sizeof(priv->cmd_str), "EX1201%c", cat_term);
    }
    else if (is_ftdx5000)
    {
        SNPRINTF(priv->cmd_str, sizeof(priv->cmd_str), "EX112%c", cat_term);
    }
    else if (is_ftdx3000 || is_ftdx1200)
    {
        SNPRINTF(priv->cmd_str, sizeof(priv->cmd_str), "EX107%c", cat_term);
    }
    else
    {
        RETURNFUNC2(-RIG_ENIMPL);
    }

    if ((err = newcat_get_cmd(rig)) != RIG_OK)
    {
        RETURNFUNC2(err);
    }

    ret_data_len = strlen(priv->ret_data);

    /* skip command */
    ret_data = priv->ret_data + strlen(priv->cmd_str) - 1;
    rig_debug(RIG_DEBUG_TRACE, "%s: ret_data='%s'\n", __func__, ret_data);
    /* chop term */
    priv->ret_data[ret_data_len - 1] = '\0';

    *choice = atoi(ret_data);

    RETURNFUNC2(RIG_OK);
}

static int newcat_set_contour(RIG *rig, vfo_t vfo, int status)
{
    struct newcat_priv_data *priv = (struct newcat_priv_data *)rig->state.priv;
    char main_sub_vfo = (RIG_VFO_B == vfo || RIG_VFO_SUB == vfo) ? '1' : '0';

    if (!newcat_valid_command(rig, "CO"))
    {
        RETURNFUNC2(-RIG_ENAVAIL);
    }

    if (is_ftdx101d || is_ftdx101mp)
    {
        SNPRINTF(priv->cmd_str, sizeof(priv->cmd_str), "CO%c0%04d%c", main_sub_vfo,
                 status ? 1 : 0, cat_term);
    }
    else if (is_ftdx10 || is_ft991 || is_ft891 || is_ft710)
    {
        SNPRINTF(priv->cmd_str, sizeof(priv->cmd_str), "CO00%04d%c", status ? 1 : 0,
                 cat_term);
    }
    else if (is_ftdx5000)
    {
        SNPRINTF(priv->cmd_str, sizeof(priv->cmd_str), "CO%c0%02d%c", main_sub_vfo,
                 status ? 1 : 0, cat_term);
    }
    else if (is_ftdx3000 || is_ftdx1200 || is_ft2000)
    {
        SNPRINTF(priv->cmd_str, sizeof(priv->cmd_str), "CO00%02d%c", status ? 1 : 0,
                 cat_term);
    }
    else
    {
        RETURNFUNC2(-RIG_ENIMPL);
    }

    RETURNFUNC2(newcat_set_cmd(rig));
}

static int newcat_get_contour(RIG *rig, vfo_t vfo, int *status)
{
    struct newcat_priv_data *priv = (struct newcat_priv_data *)rig->state.priv;
    char main_sub_vfo = (RIG_VFO_B == vfo || RIG_VFO_SUB == vfo) ? '1' : '0';
    int err;
    int ret_data_len;
    char *ret_data;
    int last_char_index;

    if (!newcat_valid_command(rig, "CO"))
    {
        RETURNFUNC2(-RIG_ENAVAIL);
    }

    if (is_ftdx101d || is_ftdx101mp)
    {
        SNPRINTF(priv->cmd_str, sizeof(priv->cmd_str), "CO%c0%c", main_sub_vfo,
                 cat_term);
    }
    else if (is_ftdx10 || is_ft991 || is_ft891 || is_ft710)
    {
        SNPRINTF(priv->cmd_str, sizeof(priv->cmd_str), "CO00%c", cat_term);
    }
    else if (is_ftdx5000)
    {
        SNPRINTF(priv->cmd_str, sizeof(priv->cmd_str), "CO%c0%c", main_sub_vfo,
                 cat_term);
    }
    else if (is_ftdx3000 || is_ftdx1200 || is_ft2000)
    {
        SNPRINTF(priv->cmd_str, sizeof(priv->cmd_str), "CO00%c", cat_term);
    }
    else
    {
        RETURNFUNC2(-RIG_ENIMPL);
    }

    if ((err = newcat_get_cmd(rig)) != RIG_OK)
    {
        RETURNFUNC2(err);
    }

    ret_data_len = strlen(priv->ret_data);

    /* skip command */
    ret_data = priv->ret_data + strlen(priv->cmd_str) - 1;
    rig_debug(RIG_DEBUG_TRACE, "%s: ret_data='%s'\n", __func__, ret_data);
    /* chop term */
    priv->ret_data[ret_data_len - 1] = '\0';

    last_char_index = strlen(ret_data) - 1;

    *status = (ret_data[last_char_index] == '1') ? 1 : 0;

    RETURNFUNC2(RIG_OK);
}

static int newcat_set_contour_frequency(RIG *rig, vfo_t vfo, int freq)
{
    struct newcat_priv_data *priv = (struct newcat_priv_data *)rig->state.priv;
    char main_sub_vfo = (RIG_VFO_B == vfo || RIG_VFO_SUB == vfo) ? '1' : '0';

    if (!newcat_valid_command(rig, "CO"))
    {
        RETURNFUNC2(-RIG_ENAVAIL);
    }

    if (is_ftdx101d || is_ftdx101mp)
    {
        // Range is 10..3200 Hz
        SNPRINTF(priv->cmd_str, sizeof(priv->cmd_str), "CO%c1%04d%c", main_sub_vfo,
                 freq, cat_term);
    }
    else if (is_ftdx10 || is_ft991 || is_ft891 || is_ft710)
    {
        // Range is 10..3200 Hz
        SNPRINTF(priv->cmd_str, sizeof(priv->cmd_str), "CO01%04d%c", freq, cat_term);
    }
    else if (is_ftdx5000)
    {
        // Range is 100..4000 Hz in 100 Hz steps
        SNPRINTF(priv->cmd_str, sizeof(priv->cmd_str), "CO%c1%01d%c", main_sub_vfo,
                 freq / 100, cat_term);
    }
    else if (is_ftdx3000 || is_ftdx1200 || is_ft2000)
    {
        // Range is 100..4000 Hz in 100 Hz steps
        SNPRINTF(priv->cmd_str, sizeof(priv->cmd_str), "CO01%02d%c", freq / 100,
                 cat_term);
    }
    else
    {
        RETURNFUNC2(-RIG_ENIMPL);
    }

    RETURNFUNC2(newcat_set_cmd(rig));
}

static int newcat_get_contour_frequency(RIG *rig, vfo_t vfo, int *freq)
{
    struct newcat_priv_data *priv = (struct newcat_priv_data *)rig->state.priv;
    char main_sub_vfo = (RIG_VFO_B == vfo || RIG_VFO_SUB == vfo) ? '1' : '0';
    int err;
    int ret_data_len;
    char *ret_data;

    if (!newcat_valid_command(rig, "CO"))
    {
        RETURNFUNC2(-RIG_ENAVAIL);
    }

    if (is_ftdx101d || is_ftdx101mp)
    {
        SNPRINTF(priv->cmd_str, sizeof(priv->cmd_str), "CO%c1%c", main_sub_vfo,
                 cat_term);
    }
    else if (is_ftdx10 || is_ft991 || is_ft891 || is_ft710)
    {
        SNPRINTF(priv->cmd_str, sizeof(priv->cmd_str), "CO01%c", cat_term);
    }
    else if (is_ftdx5000)
    {
        SNPRINTF(priv->cmd_str, sizeof(priv->cmd_str), "CO%c1%c", main_sub_vfo,
                 cat_term);
    }
    else if (is_ftdx3000 || is_ftdx1200 || is_ft2000)
    {
        SNPRINTF(priv->cmd_str, sizeof(priv->cmd_str), "CO01%c", cat_term);
    }
    else
    {
        RETURNFUNC2(-RIG_ENIMPL);
    }

    if ((err = newcat_get_cmd(rig)) != RIG_OK)
    {
        RETURNFUNC2(err);
    }

    ret_data_len = strlen(priv->ret_data);

    /* skip command */
    ret_data = priv->ret_data + strlen(priv->cmd_str) - 1;
    rig_debug(RIG_DEBUG_TRACE, "%s: ret_data='%s'\n", __func__, ret_data);
    /* chop term */
    priv->ret_data[ret_data_len - 1] = '\0';

    int raw_value = atoi(ret_data);

    if (is_ftdx101d || is_ftdx101mp || is_ftdx10 || is_ft991 || is_ft891)
    {
        *freq = raw_value;
    }
    else if (is_ftdx5000 || is_ftdx3000 || is_ftdx1200 || is_ft2000)
    {
        *freq = raw_value * 100;
    }
    else
    {
        RETURNFUNC2(-RIG_ENIMPL);
    }

    RETURNFUNC2(RIG_OK);
}

static int newcat_set_contour_level(RIG *rig, vfo_t vfo, int level)
{
    struct newcat_priv_data *priv = (struct newcat_priv_data *)rig->state.priv;

    if (!newcat_valid_command(rig, "EX"))
    {
        RETURNFUNC2(-RIG_ENAVAIL);
    }

    if (is_ftdx101d || is_ftdx101mp || is_ftdx10)
    {
        SNPRINTF(priv->cmd_str, sizeof(priv->cmd_str), "EX030202%+03d%c", level,
                 cat_term);
    }
    else if (is_ft710)
    {
        SNPRINTF(priv->cmd_str, sizeof(priv->cmd_str), "EX030205%+03d%c", level,
                 cat_term);
    }
    else if (is_ft991)
    {
        SNPRINTF(priv->cmd_str, sizeof(priv->cmd_str), "EX112%+03d%c", level, cat_term);
    }
    else if (is_ft891)
    {
        SNPRINTF(priv->cmd_str, sizeof(priv->cmd_str), "EX1202%+03d%c", level,
                 cat_term);
    }
    else if (is_ftdx5000)
    {
        SNPRINTF(priv->cmd_str, sizeof(priv->cmd_str), "EX113%+03d%c", level, cat_term);
    }
    else if (is_ftdx3000 || is_ftdx1200)
    {
        SNPRINTF(priv->cmd_str, sizeof(priv->cmd_str), "EX108%+03d%c", level, cat_term);
    }
    else
    {
        RETURNFUNC2(-RIG_ENIMPL);
    }

    RETURNFUNC2(newcat_set_cmd(rig));
}

static int newcat_get_contour_level(RIG *rig, vfo_t vfo, int *level)
{
    struct newcat_priv_data *priv = (struct newcat_priv_data *)rig->state.priv;
    int err;
    int ret_data_len;
    char *ret_data;

    if (!newcat_valid_command(rig, "EX"))
    {
        RETURNFUNC2(-RIG_ENAVAIL);
    }

    if (is_ftdx101d || is_ftdx101mp || is_ftdx10)
    {
        SNPRINTF(priv->cmd_str, sizeof(priv->cmd_str), "EX030202%c", cat_term);
    }
    else if (is_ft710)
    {
        SNPRINTF(priv->cmd_str, sizeof(priv->cmd_str), "EX030205%c", cat_term);
    }
    else if (is_ft991)
    {
        SNPRINTF(priv->cmd_str, sizeof(priv->cmd_str), "EX112%c", cat_term);
    }
    else if (is_ft891)
    {
        SNPRINTF(priv->cmd_str, sizeof(priv->cmd_str), "EX1202%c", cat_term);
    }
    else if (is_ftdx5000)
    {
        SNPRINTF(priv->cmd_str, sizeof(priv->cmd_str), "EX113%c", cat_term);
    }
    else if (is_ftdx3000 || is_ftdx1200)
    {
        SNPRINTF(priv->cmd_str, sizeof(priv->cmd_str), "EX108%c", cat_term);
    }
    else
    {
        RETURNFUNC2(-RIG_ENIMPL);
    }

    if ((err = newcat_get_cmd(rig)) != RIG_OK)
    {
        RETURNFUNC2(err);
    }

    ret_data_len = strlen(priv->ret_data);

    /* skip command */
    ret_data = priv->ret_data + strlen(priv->cmd_str) - 1;
    rig_debug(RIG_DEBUG_TRACE, "%s: ret_data='%s'\n", __func__, ret_data);
    /* chop term */
    priv->ret_data[ret_data_len - 1] = '\0';

    *level = atoi(ret_data);

    RETURNFUNC2(RIG_OK);
}

static int newcat_set_contour_width(RIG *rig, vfo_t vfo, int width)
{
    struct newcat_priv_data *priv = (struct newcat_priv_data *)rig->state.priv;

    if (!newcat_valid_command(rig, "EX"))
    {
        RETURNFUNC2(-RIG_ENAVAIL);
    }

    if (is_ftdx101d || is_ftdx101mp || is_ftdx10)
    {
        SNPRINTF(priv->cmd_str, sizeof(priv->cmd_str), "EX030203%02d%c", width,
                 cat_term);
    }
    else if (is_ft710)
    {
        SNPRINTF(priv->cmd_str, sizeof(priv->cmd_str), "EX030206%02d%c", width,
                 cat_term);
    }
    else if (is_ft991)
    {
        SNPRINTF(priv->cmd_str, sizeof(priv->cmd_str), "EX113%02d%c", width, cat_term);
    }
    else if (is_ft891)
    {
        SNPRINTF(priv->cmd_str, sizeof(priv->cmd_str), "EX1203%02d%c", width, cat_term);
    }
    else if (is_ftdx5000)
    {
        SNPRINTF(priv->cmd_str, sizeof(priv->cmd_str), "EX114%02d%c", width, cat_term);
    }
    else if (is_ftdx3000 || is_ftdx1200)
    {
        SNPRINTF(priv->cmd_str, sizeof(priv->cmd_str), "EX109%02d%c", width, cat_term);
    }
    else
    {
        RETURNFUNC2(-RIG_ENIMPL);
    }

    RETURNFUNC2(newcat_set_cmd(rig));
}

static int newcat_get_contour_width(RIG *rig, vfo_t vfo, int *width)
{
    struct newcat_priv_data *priv = (struct newcat_priv_data *)rig->state.priv;
    int err;
    int ret_data_len;
    char *ret_data;

    if (!newcat_valid_command(rig, "EX"))
    {
        RETURNFUNC2(-RIG_ENAVAIL);
    }

    if (is_ftdx101d || is_ftdx101mp || is_ftdx10)
    {
        SNPRINTF(priv->cmd_str, sizeof(priv->cmd_str), "EX030203%c", cat_term);
    }
    else if (is_ft710)
    {
        SNPRINTF(priv->cmd_str, sizeof(priv->cmd_str), "EX030206%c", cat_term);
    }
    else if (is_ft991)
    {
        SNPRINTF(priv->cmd_str, sizeof(priv->cmd_str), "EX113%c", cat_term);
    }
    else if (is_ft891)
    {
        SNPRINTF(priv->cmd_str, sizeof(priv->cmd_str), "EX1203%c", cat_term);
    }
    else if (is_ftdx5000)
    {
        SNPRINTF(priv->cmd_str, sizeof(priv->cmd_str), "EX114%c", cat_term);
    }
    else if (is_ftdx3000 || is_ftdx1200)
    {
        SNPRINTF(priv->cmd_str, sizeof(priv->cmd_str), "EX109%c", cat_term);
    }
    else
    {
        RETURNFUNC2(-RIG_ENIMPL);
    }

    if ((err = newcat_get_cmd(rig)) != RIG_OK)
    {
        RETURNFUNC2(err);
    }

    ret_data_len = strlen(priv->ret_data);

    /* skip command */
    ret_data = priv->ret_data + strlen(priv->cmd_str) - 1;
    rig_debug(RIG_DEBUG_TRACE, "%s: ret_data='%s'\n", __func__, ret_data);
    /* chop term */
    priv->ret_data[ret_data_len - 1] = '\0';

    *width = atoi(ret_data);

    RETURNFUNC2(RIG_OK);
}

int newcat_set_clock(RIG *rig, int year, int month, int day, int hour, int min,
                     int sec, double msec, int utc_offset)
{
    int retval = RIG_OK;
    int err;
    struct newcat_priv_data *priv = (struct newcat_priv_data *)rig->state.priv;

    if (!newcat_valid_command(rig, "DT"))
    {
        RETURNFUNC2(-RIG_ENAVAIL);
    }

    SNPRINTF(priv->cmd_str, sizeof(priv->cmd_str), "DT0%04d%02d%02d%c", year, month,
             day, cat_term);

    if (RIG_OK != (err = newcat_set_cmd(rig)))
    {
        rig_debug(RIG_DEBUG_VERBOSE, "%s:%d command err = %d\n", __func__, __LINE__,
                  err);
        RETURNFUNC2(err);
    }

    if (hour < 0) { RETURNFUNC2(RIG_OK); }

    SNPRINTF(priv->cmd_str, sizeof(priv->cmd_str), "DT1%02d%02d%02d%c", hour, min,
             sec, cat_term);

    if (RIG_OK != (err = newcat_set_cmd(rig)))
    {
        rig_debug(RIG_DEBUG_VERBOSE, "%s:%d command err = %d\n", __func__, __LINE__,
                  err);
        RETURNFUNC2(err);
    }

    SNPRINTF(priv->cmd_str, sizeof(priv->cmd_str), "DT2%c%04d%c",
             utc_offset >= 0 ? '+' : '-', utc_offset, cat_term);

    if (RIG_OK != (err = newcat_set_cmd(rig)))
    {
        rig_debug(RIG_DEBUG_VERBOSE, "%s:%d command err = %d\n", __func__, __LINE__,
                  err);
        RETURNFUNC2(err);
    }

    RETURNFUNC2(retval);
}

int newcat_get_clock(RIG *rig, int *year, int *month, int *day, int *hour,
                     int *min, int *sec, double *msec, int *utc_offset)
{
    int retval = RIG_OK;
    int err;
    int n;
    struct newcat_priv_data *priv = (struct newcat_priv_data *)rig->state.priv;

    if (!newcat_valid_command(rig, "DT"))
    {
        RETURNFUNC2(-RIG_ENAVAIL);
    }

    SNPRINTF(priv->cmd_str, sizeof(priv->cmd_str), "DT0%c", cat_term);

    if ((err = newcat_get_cmd(rig)) != RIG_OK)
    {
        RETURNFUNC2(err);
    }

    n = sscanf(priv->ret_data, "DT0%04d%02d%02d", year, month, day);

    if (n != 3)
    {
        rig_debug(RIG_DEBUG_ERR, "%s: DT0 unable to parse '%s'\n", __func__,
                  priv->ret_data);
        RETURNFUNC2(-RIG_EPROTO);
    }

    SNPRINTF(priv->cmd_str, sizeof(priv->cmd_str), "DT1%c", cat_term);

    if ((err = newcat_get_cmd(rig)) != RIG_OK)
    {
        RETURNFUNC2(err);
    }

    n = sscanf(priv->ret_data, "DT1%02d%02d%02d", hour, min, sec);

    if (n != 3)
    {
        rig_debug(RIG_DEBUG_ERR, "%s: DT1 unable to parse '%s'\n", __func__,
                  priv->ret_data);
        RETURNFUNC2(-RIG_EPROTO);
    }

    SNPRINTF(priv->cmd_str, sizeof(priv->cmd_str), "DT2%c", cat_term);

    if ((err = newcat_get_cmd(rig)) != RIG_OK)
    {
        RETURNFUNC2(err);
    }

    // we keep utc_offset in HHMM format rather than converting
    n = sscanf(priv->ret_data, "DT2%d", utc_offset);

    if (n != 1)
    {
        rig_debug(RIG_DEBUG_ERR, "%s: DT2 unable to parse '%s'\n", __func__,
                  priv->ret_data);
        RETURNFUNC2(-RIG_EPROTO);
    }

    RETURNFUNC2(retval);
}<|MERGE_RESOLUTION|>--- conflicted
+++ resolved
@@ -8241,22 +8241,9 @@
         RETURNFUNC(-RIG_EINVAL);
     }
 
-<<<<<<< HEAD
     // NOTE: FT-450 only has toggle command so not sure how to definitively set the TX VFO (VS; doesn't seem to help either)
     if (is_ft950 || is_ft2000 || is_ftdx3000 || is_ftdx3000dm || is_ftdx5000 || is_ftdx1200 || is_ft991 ||
              is_ftdx10 || is_ftdx101d || is_ftdx101mp)
-=======
-    /* TODO: G4WJS - FT-450 only has toggle command so not sure how to
-       definitively set the TX VFO (VS; doesn't seem to help
-       either) */
-    if (newcat_is_rig(rig, RIG_MODEL_FT950) ||
-            newcat_is_rig(rig, RIG_MODEL_FT2000) ||
-            newcat_is_rig(rig, RIG_MODEL_FTDX5000) ||
-            newcat_is_rig(rig, RIG_MODEL_FTDX1200) ||
-            newcat_is_rig(rig, RIG_MODEL_FTDX10) ||
-            newcat_is_rig(rig, RIG_MODEL_FT991) ||
-            newcat_is_rig(rig, RIG_MODEL_FTDX3000))
->>>>>>> 7d0c737e
     {
         // These rigs use numbers 2 and 3 to denote A/B or Main/Sub VFOs - 0 and 1 are for toggling TX function
         p1 = p1 + 2;
