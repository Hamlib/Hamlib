--- conflicted
+++ resolved
@@ -188,13 +188,9 @@
 int newcat_get_trn(RIG * rig, int *trn);
 int newcat_set_channel(RIG * rig, const channel_t * chan);
 int newcat_get_channel(RIG * rig, channel_t * chan, int read_only);
-<<<<<<< HEAD
->>>>>>> 5eb5b6f3d8c543332e31c43d128fadbcb5604a5c
-=======
 rmode_t newcat_rmode(char mode);
 char newcat_modechar(rmode_t rmode);
 rmode_t newcat_rmode_width(RIG *rig, vfo_t vfo, char mode, pbwidth_t *width);
 
->>>>>>> 7af1d2e4
 
 #endif /* _NEWCAT_H */