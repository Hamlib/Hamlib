--- conflicted
+++ resolved
@@ -147,11 +147,7 @@
     [6] = RIG_MODE_RTTYR, // FSK Mode
     [7] = RIG_MODE_CWR,
     [8] = RIG_MODE_NONE,  /* TUNE mode */
-<<<<<<< HEAD
-    [9] = RIG_MODE_RTTY, // FSKR Mode
-=======
     [9] = RIG_MODE_RTTY,  // FSKR Mode
->>>>>>> 3ca0313f
     [10] = RIG_MODE_PSK,
     [11] = RIG_MODE_PSKR,
     [12] = RIG_MODE_PKTLSB,
