#! /bin/env pytest
"""Tests of the Python bindings for Hamlib

Running this script directly will use the installed bindings.
For an in-tree run use "make check", or set PYTHONPATH to point to
the directories containing Hamlib.py and _Hamlib.so.
"""
import pytest

import Hamlib

Hamlib.rig_set_debug(Hamlib.RIG_DEBUG_NONE)

class TestClass:
    """Container class for tests"""

    def test_without_open(self, model):
        """Call all the methods that do not depend on open()"""
        rig = Hamlib.Rig(model)
        assert rig is not None
        assert rig.do_exception == 0
        assert rig.error_status == Hamlib.RIG_OK

        assert isinstance(rig.caps.model_name, str)
        assert isinstance(rig.caps.mfg_name, str)
        assert isinstance(rig.caps.version, str)
        assert isinstance(rig.caps.copyright, str)

        assert rig.set_conf("", "") is None
        assert rig.get_conf("") == ""
        assert rig.get_conf(0) == ""
        conf = rig.get_conf("mcfg")
        assert isinstance(conf, str)
        assert rig.set_conf("mcfg", "foo") is None
        conf = rig.get_conf("mcfg")
        if model == Hamlib.RIG_MODEL_DUMMY:
            assert conf == "foo"
        else:
            assert conf == ""

        assert rig.token_lookup("") is None


    def test_with_open(self, model, rig_file, serial_speed):
        """Call all the methods that depend on open()"""
        rig = Hamlib.Rig(model)
        assert rig is not None

        assert rig.state.comm_state == 0
        assert rig.set_conf("rig_pathname", rig_file) is None
        assert rig.set_conf("serial_speed", str(serial_speed)) is None
        assert rig.open() is None
        assert rig.state.comm_state == 1
        info = rig.get_info()
        assert isinstance(info, str)

<<<<<<< HEAD
        # Frequency

        frequency = 5700000000
        assert rig.set_freq(Hamlib.RIG_VFO_CURR, frequency) is None
        assert rig.get_freq() == 5700000000.0
        frequency = 5700000000.5
        assert rig.set_freq(Hamlib.RIG_VFO_CURR, frequency) is None
        assert isinstance(rig.get_freq(Hamlib.RIG_VFO_CURR), float)
        assert rig.get_freq(Hamlib.RIG_VFO_CURR) == 5700000000.5

        # VFO

        assert rig.set_vfo(Hamlib.RIG_VFO_A) is None
        assert rig.get_vfo() == Hamlib.RIG_VFO_A
=======
>>>>>>> 0d543f94
        assert rig.set_split_vfo(Hamlib.RIG_SPLIT_OFF, Hamlib.RIG_VFO_A) is None
        assert rig.get_split_vfo(Hamlib.RIG_VFO_TX) == [Hamlib.RIG_SPLIT_OFF, Hamlib.RIG_VFO_A]
        assert rig.set_split_vfo(Hamlib.RIG_SPLIT_ON, Hamlib.RIG_VFO_B) is None
        assert rig.get_split_vfo(Hamlib.RIG_VFO_TX) == [Hamlib.RIG_SPLIT_ON, Hamlib.RIG_VFO_B]
        assert rig.set_split_vfo(Hamlib.RIG_SPLIT_OFF, Hamlib.RIG_VFO_CURR) is None
        assert rig.get_split_vfo() == [Hamlib.RIG_SPLIT_OFF, Hamlib.RIG_VFO_B]
        assert rig.get_split_vfo(Hamlib.RIG_VFO_CURR) == [Hamlib.RIG_SPLIT_OFF, Hamlib.RIG_VFO_B]

<<<<<<< HEAD
        # RIT and XIT

        assert rig.set_rit(Hamlib.RIG_VFO_CURR, 100) is None
        assert rig.get_rit() == 100
        assert rig.get_rit(Hamlib.RIG_VFO_CURR) == 100
        assert rig.set_xit(Hamlib.RIG_VFO_CURR, 200) is None
        assert rig.get_xit() == 200
        assert rig.get_xit(Hamlib.RIG_VFO_CURR) == 200

        # Antenna

        # FIXME should use a RIG_ANT_* constant but they aren't available in the bindings
        RIG_ANT_1 = 1<<0
=======
        # FIXME should use a RIG_ANT_* constant but it isn't available in the bindings
>>>>>>> 0d543f94
        RIG_ANT_UNKNOWN = 1<<30
        RIG_ANT_CURR = 1<<31
        option = Hamlib.value_t()
        option.i = 0
        expected = [RIG_ANT_UNKNOWN, RIG_ANT_UNKNOWN, RIG_ANT_1, 0]
        assert rig.set_ant(RIG_ANT_1, option) is None
        assert rig.get_ant(RIG_ANT_CURR) == expected
        assert rig.set_ant(RIG_ANT_1, option, Hamlib.RIG_VFO_CURR) is None
        assert rig.get_ant(RIG_ANT_CURR, Hamlib.RIG_VFO_A) == expected

        # Squelch codes and tones

        assert rig.set_ctcss_sql(Hamlib.RIG_VFO_CURR, 885) is None
        assert rig.get_ctcss_sql() == 885
        assert rig.get_ctcss_sql(Hamlib.RIG_VFO_CURR) == 885
        assert rig.set_ctcss_tone(Hamlib.RIG_VFO_CURR, 854) is None
        assert rig.get_ctcss_tone() == 854
        assert rig.get_ctcss_tone(Hamlib.RIG_VFO_CURR) == 854
        assert rig.set_dcs_code(Hamlib.RIG_VFO_CURR, 125) is None
        assert rig.get_dcs_code() == 125
        assert rig.get_dcs_code(Hamlib.RIG_VFO_CURR) == 125
        assert rig.set_dcs_sql(Hamlib.RIG_VFO_CURR, 134) is None
        assert rig.get_dcs_sql() == 134
        assert rig.get_dcs_sql(Hamlib.RIG_VFO_CURR) == 134

        assert rig.close() is None
        assert rig.state.comm_state == 0
        info = rig.get_info()
        assert info is None


    @pytest.mark.skipif('config.getoption("model") != Hamlib.RIG_MODEL_DUMMY')
    def test_misc(self, model):
        """Just call all the methods"""
        rig = Hamlib.Rig(model)
        assert rig is not None

        assert rig.close() is None
        assert rig.ext_token_lookup("") is None
        assert rig.get_chan_all() is None
        channel = 0
        readonly = 0
        assert isinstance(rig.get_channel(channel), Hamlib.channel)
        assert isinstance(rig.get_channel(channel, Hamlib.RIG_VFO_CURR), Hamlib.channel)
        assert isinstance(rig.get_channel(channel, Hamlib.RIG_VFO_CURR, readonly), Hamlib.channel)
        assert isinstance(rig.get_conf(""), str)
        assert isinstance(rig.get_dcd(), int)
        assert isinstance(rig.get_dcd(Hamlib.RIG_VFO_CURR), int)
        assert isinstance(rig.get_ext_func(0), int)
        assert isinstance(rig.get_ext_func(0, 0), int)
        assert rig.get_ext_level(0) is None
        assert rig.get_ext_level(0, 0) is None
        assert rig.get_ext_parm(0) is None
        assert isinstance(rig.get_func(0), int)
        assert isinstance(rig.get_func(0, 0), int)
        assert rig.get_info() is None
        assert rig.get_level(0) is None
        assert isinstance(rig.get_level_f(0), float)
        assert isinstance(rig.get_level_i(0), int)
        assert isinstance(rig.get_mem(), int)
        assert isinstance(rig.get_mem(Hamlib.RIG_VFO_CURR), int)
        assert len(rig.get_mode()) == 2
        assert len(rig.get_mode(Hamlib.RIG_VFO_CURR)) == 2
        assert rig.get_parm(0) is None
        assert isinstance(rig.get_parm_f(0), float)
        assert isinstance(rig.get_parm_i(0), int)
        assert isinstance(rig.get_powerstat(), int)
        assert isinstance(rig.get_ptt(), int)
        assert isinstance(rig.get_ptt(Hamlib.RIG_VFO_CURR), int)
        assert isinstance(rig.get_rptr_offs(), int)
        assert isinstance(rig.get_rptr_offs(Hamlib.RIG_VFO_CURR), int)
        assert isinstance(rig.get_rptr_shift(), int)
        assert isinstance(rig.get_rptr_shift(Hamlib.RIG_VFO_CURR), int)
        assert isinstance(rig.get_split_freq(), float)
        assert isinstance(rig.get_split_freq(Hamlib.RIG_VFO_CURR), float)
        assert len(rig.get_split_mode()) == 2
        assert len(rig.get_split_mode(Hamlib.RIG_VFO_CURR)) == 2
        assert isinstance(rig.get_trn(), int)  # deprecated
        assert isinstance(rig.get_ts(), int)
        assert isinstance(rig.get_ts(Hamlib.RIG_VFO_CURR), int)
        assert len(rig.get_vfo_info()) == 5
        assert len(rig.get_vfo_info(Hamlib.RIG_VFO_CURR)) == 5
        # assert rig_has_get_func(0)  FIXME not defined
        assert rig.has_get_level(0) is None  # FIXME should return setting_t
        # assert rig_has_get_parm(0)  FIXME not defined
        assert rig.has_scan(0) is None  # FIXME should return scan_t
        assert rig.has_set_func(0) is None  # FIXME should return setting_t
        # assert rig_has_set_level(0)  FIXME not defined
        assert rig.has_set_parm(0) is None  # FIXME should return setting_t
        assert rig.has_vfo_op(0) is None  # FIXME should return vfo_op_t
        assert rig.lookup_mem_caps() is None
        assert rig.lookup_mem_caps(0) is None
        assert isinstance(rig.mem_count(), int)
        assert rig.open() is None
        assert rig.passband_narrow(Hamlib.RIG_MODE_CW) is None  # FIXME should return passband
        assert rig.passband_normal(Hamlib.RIG_MODE_CW) is None  # FIXME should return passband
        assert rig.passband_wide(Hamlib.RIG_MODE_CW) is None  # FIXME should return passband
        assert isinstance(rig.recv_dtmf(), str)
        assert isinstance(rig.recv_dtmf(Hamlib.RIG_VFO_CURR), str)
        assert rig.reset(Hamlib.RIG_RESET_NONE) is None
        channel = 0
        assert rig.scan(Hamlib.RIG_SCAN_VFO, channel) is None
        assert rig.scan(Hamlib.RIG_SCAN_VFO, channel, Hamlib.RIG_VFO_CURR) is None
        assert rig.send_dtmf(Hamlib.RIG_VFO_CURR, "*0123456789#ABCD") is None
        assert rig.send_morse(Hamlib.RIG_VFO_CURR, "73") is None
        bank = 0
        assert rig.set_bank(Hamlib.RIG_VFO_CURR, bank) is None
        channel = Hamlib.channel()
        channel = Hamlib.channel(0)
        channel = Hamlib.channel(0, Hamlib.RIG_VFO_CURR)
        assert rig.set_channel(channel) is None
        assert rig.set_conf("", "") is None
        assert rig.set_ext_func(0, 0) is None
        assert rig.set_ext_func(0, 0, 0) is None
        level = 0
        value = Hamlib.value_t()
        assert rig.set_ext_level(level, value) is None
        assert rig.set_ext_level(level, value, Hamlib.RIG_VFO_CURR) is None
        value = Hamlib.value_t()
        assert rig.set_ext_parm(0, value) is None
        assert rig.set_func(0, 0, 0) is None
        assert rig.set_level(0, 0, 0) is None
        assert rig.set_mem(0, 0) is None
        assert rig.set_mode(0) is None
        assert rig.set_mode(0, 0) is None
        assert rig.set_mode(0, 0, Hamlib.RIG_VFO_CURR) is None
        assert rig.set_parm(0, 0) is None
        assert rig.set_powerstat(0) is None
        assert rig.set_ptt(0, 0) is None
        assert rig.set_rptr_offs(0, 0) is None
        assert rig.set_rptr_shift(0, 0) is None
        assert rig.set_split_freq(0, 0) is None
        assert rig.set_split_freq_mode(0, 0) is None
        assert rig.set_split_freq_mode(0, 0, 0) is None
        assert rig.set_split_freq_mode(0, 0, 0, 0) is None
        assert rig.set_split_mode(0) is None
        assert rig.set_split_mode(0, 0) is None
        assert rig.set_split_mode(0, 0, 0) is None
        assert rig.set_split_vfo(0, 0) is None
        assert rig.set_split_vfo(0, 0, 0) is None
        assert rig.set_trn(0) is None  # deprecated
        assert rig.set_ts(0, 0) is None
        assert rig.set_vfo_opt(0) is None
        assert rig.token_lookup("") is None
        assert rig.vfo_op(0, 0) is None


    @pytest.mark.skipif('config.getoption("model") != Hamlib.RIG_MODEL_DUMMY')
    def test_object_creation(self, model):
        """Create all objects available"""
        rig = Hamlib.Rig(model)
        assert rig is not None

        assert isinstance(rig.caps, Hamlib.rig_caps)
        assert isinstance(rig.state, Hamlib.rig_state)<|MERGE_RESOLUTION|>--- conflicted
+++ resolved
@@ -54,7 +54,6 @@
         info = rig.get_info()
         assert isinstance(info, str)
 
-<<<<<<< HEAD
         # Frequency
 
         frequency = 5700000000
@@ -69,8 +68,6 @@
 
         assert rig.set_vfo(Hamlib.RIG_VFO_A) is None
         assert rig.get_vfo() == Hamlib.RIG_VFO_A
-=======
->>>>>>> 0d543f94
         assert rig.set_split_vfo(Hamlib.RIG_SPLIT_OFF, Hamlib.RIG_VFO_A) is None
         assert rig.get_split_vfo(Hamlib.RIG_VFO_TX) == [Hamlib.RIG_SPLIT_OFF, Hamlib.RIG_VFO_A]
         assert rig.set_split_vfo(Hamlib.RIG_SPLIT_ON, Hamlib.RIG_VFO_B) is None
@@ -79,7 +76,6 @@
         assert rig.get_split_vfo() == [Hamlib.RIG_SPLIT_OFF, Hamlib.RIG_VFO_B]
         assert rig.get_split_vfo(Hamlib.RIG_VFO_CURR) == [Hamlib.RIG_SPLIT_OFF, Hamlib.RIG_VFO_B]
 
-<<<<<<< HEAD
         # RIT and XIT
 
         assert rig.set_rit(Hamlib.RIG_VFO_CURR, 100) is None
@@ -93,9 +89,6 @@
 
         # FIXME should use a RIG_ANT_* constant but they aren't available in the bindings
         RIG_ANT_1 = 1<<0
-=======
-        # FIXME should use a RIG_ANT_* constant but it isn't available in the bindings
->>>>>>> 0d543f94
         RIG_ANT_UNKNOWN = 1<<30
         RIG_ANT_CURR = 1<<31
         option = Hamlib.value_t()
